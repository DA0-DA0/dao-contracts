use crate::{
    msg::{
        AdapterQueryMsg, AdapterQueryMsgFns, AllSubmissionsResponse, AssetUnchecked, ExecuteMsg,
        ExecuteMsgFns, ReceiveMsg, SubmissionResponse,
    },
    multitest::suite::{
        cw20_helper, native_submission_helper, setup_cw20_reward_gauge_adapter, setup_gauge_adapter,
    },
    ContractError,
};

use abstract_cw20::{msg::Cw20ExecuteMsgFns, Cw20ExecuteMsg as AbsCw20ExecuteMsg};
use abstract_cw20_base::msg::QueryMsgFns;
use cosmwasm_std::{coin, to_json_binary, Addr, CosmosMsg, Decimal, Uint128, WasmMsg};
use cw_denom::UncheckedDenom;
use cw_orch::{contract::interface_traits::CwOrchExecute, mock::MockBech32, prelude::*};

#[test]
fn create_default_submission() {
    let mock = MockBech32::new("mock");
    let treasury = &mock.addr_make("community_pool");

    let adapter = setup_gauge_adapter(mock.clone(), None);

    // this one is created by default during instantiation
    assert_eq!(
        SubmissionResponse {
            sender: adapter.address().unwrap(),
            name: "Unimpressed".to_owned(),
            url: "Those funds go back to the community pool".to_owned(),
            address: treasury.clone(),
        },
        adapter
            .query(&crate::msg::AdapterQueryMsg::Submission {
                address: treasury.to_string()
            })
            .unwrap()
    )
}

#[test]
fn create_submission_no_required_deposit() {
    let mock = MockBech32::new("mock");
    let adapter = setup_gauge_adapter(mock.clone(), None);

    let recipient = mock.addr_make("recipient");
    mock.add_balance(&mock.sender, vec![coin(1_000, "juno")])
        .unwrap();

    // Fails send funds along with the tx.
    let err = native_submission_helper(
        adapter.clone(),
        mock.sender.clone(),
        recipient.clone(),
        Some(coin(1_000, "juno")),
    )
    .unwrap_err();

    assert_eq!(
        ContractError::InvalidDepositAmount {
            correct_amount: Uint128::zero()
        },
        err.downcast().unwrap()
    );

    // Valid submission.
    let result = native_submission_helper(
        adapter.clone(),
        mock.sender.clone(),
        recipient.clone(),
        None,
    );
    assert!(result.is_ok());

    assert_eq!(
        SubmissionResponse {
            sender: mock.sender,
            name: "DAOers".to_owned(),
            url: "https://daodao.zone".to_owned(),
            address: recipient.clone(),
        },
        adapter
            .query(&crate::msg::AdapterQueryMsg::Submission {
                address: recipient.to_string()
            })
            .unwrap(),
    )
}

#[test]
fn overwrite_existing_submission() {
    let mock = MockBech32::new("mock");
    let adapter = setup_gauge_adapter(mock.clone(), None);
    let recipient = mock.addr_make("recipient");
    native_submission_helper(
        adapter.clone(),
        mock.sender.clone(),
        recipient.clone(),
        None,
    )
    .unwrap();

    assert_eq!(
        SubmissionResponse {
            sender: mock.sender.clone(),
            name: "DAOers".to_owned(),
            url: "https://daodao.zone".to_string(),
            address: recipient.clone(),
        },
        adapter.submission(recipient.to_string()).unwrap()
    );

    // Try to submit to the same address with different user
    let err = native_submission_helper(
        adapter.clone(),
        Addr::unchecked("anotheruser"),
        recipient.clone(),
        None,
    )
    .unwrap_err();

    assert_eq!(
        ContractError::UnauthorizedSubmission {},
        err.downcast().unwrap()
    );

    // Overwriting submission as same author works
    native_submission_helper(adapter.clone(), mock.sender, recipient.clone(), None).unwrap();

    let response = adapter.submission(recipient.to_string()).unwrap();
    assert_eq!(response.url, "https://daodao.zone".to_owned());
}

#[test]
fn create_submission_required_deposit() {
    let mock = MockBech32::new("mock");
    let adapter = setup_gauge_adapter(
        mock.clone(),
        Some(AssetUnchecked {
            denom: UncheckedDenom::Native("juno".into()),
            amount: 1_000u128.into(),
        }),
    );

    let recipient = mock.addr_make("recipient");
    mock.add_balance(&mock.sender.clone(), vec![coin(1_000, "wynd")])
        .unwrap();
    mock.add_balance(&mock.sender.clone(), vec![coin(1_000, "juno")])
        .unwrap();

    // Fails if no funds sent.
    let err = native_submission_helper(
        adapter.clone(),
        mock.sender.clone(),
        recipient.clone(),
        None,
    )
    .unwrap_err();

    assert_eq!(
        ContractError::PaymentError(cw_utils::PaymentError::NoFunds {}),
        err.downcast().unwrap()
    );

    // Fails if correct denom but not enough amount.
    // Fails if no funds sent.
    let err = native_submission_helper(
        adapter.clone(),
        mock.sender.clone(),
        recipient.clone(),
        Some(Coin {
            denom: "juno".into(),
            amount: 999u128.into(),
        }),
    )
    .unwrap_err();

    assert_eq!(
        ContractError::InvalidDepositAmount {
            correct_amount: Uint128::new(1_000)
        },
        err.downcast().unwrap()
    );

    // Fails if enough amount but incorrect denom.
    let err = native_submission_helper(
        adapter.clone(),
        mock.sender.clone(),
        recipient.clone(),
        Some(Coin {
            denom: "wynd".into(),
            amount: 1_000u128.into(),
        }),
    )
    .unwrap_err();

    assert_eq!(
        ContractError::InvalidDepositType {},
        err.downcast().unwrap()
    );

    // Valid submission.
    native_submission_helper(
        adapter.clone(),
        mock.sender.clone(),
        recipient.clone(),
        Some(Coin {
            denom: "juno".into(),
            amount: 1_000u128.into(),
        }),
    )
    .unwrap();

    assert_eq!(
        SubmissionResponse {
            sender: mock.sender.clone(),
            name: "DAOers".to_owned(),
            url: "https://daodao.zone".to_owned(),
            address: recipient.clone(),
        },
        adapter
            .query(&AdapterQueryMsg::Submission {
                address: recipient.to_string()
            })
            .unwrap()
    )
}

#[test]
fn create_receive_required_deposit() {
    let mock = MockBech32::new("mock");
    let cw20 = cw20_helper(mock.clone());
    let bad_cw20 = cw20_helper(mock.clone());
    let cw20_addr = cw20.address().unwrap();
    let bad_cw20_addr = bad_cw20.address().unwrap();
    println!("good cw20: {:#?}", cw20_addr);
    println!("bad cw20: {:#?}", bad_cw20_addr);
    let adapter = setup_gauge_adapter(
        mock.clone(),
        Some(AssetUnchecked {
            denom: UncheckedDenom::Cw20(cw20_addr.to_string()),
            amount: 1_000u128.into(),
        }),
    );

    let recipient = mock.sender_addr().to_string();

    let binary_msg = to_json_binary(&ReceiveMsg::CreateSubmission {
        name: "DAOers".into(),
        url: "https://daodao.zone".into(),
        address: recipient.clone(),
    })
    .unwrap();
    // Fails by sending wrong cw20.
    let err = adapter
        .call_as(&Addr::unchecked(
            "mock1mzdhwvvh22wrt07w59wxyd58822qavwkx5lcej7aqfkpqqlhaqfsetqc4t",
        ))
        .execute(
            &ExecuteMsg::Receive(cw20::Cw20ReceiveMsg {
                sender: recipient.to_string(),
                amount: Uint128::from(1_000u128),
                msg: binary_msg.clone(),
            }),
            None,
        )
        .unwrap_err();

    assert_eq!(
        ContractError::InvalidDepositType {},
        err.downcast().unwrap(),
    );

    // Fails by sending less tokens than required.
    let err = adapter
        .call_as(&cw20.address().unwrap())
        .execute(
            &ExecuteMsg::Receive(cw20::Cw20ReceiveMsg {
                sender: recipient.to_string(),
                amount: Uint128::from(999u128),
                msg: binary_msg.clone(),
            }),
            None,
        )
        .unwrap_err();

    assert_eq!(
        ContractError::InvalidDepositAmount {
            correct_amount: Uint128::new(1_000)
        },
        err.downcast().unwrap()
    );

    // Valid submission.
    adapter
        .call_as(&cw20.address().unwrap())
        .execute(
            &ExecuteMsg::Receive(cw20::Cw20ReceiveMsg {
                sender: recipient.to_string(),
                amount: Uint128::from(1_000u128),
                msg: binary_msg,
            }),
            None,
        )
        .unwrap();

    assert_eq!(
        SubmissionResponse {
            sender: mock.sender.clone(),
            name: "DAOers".to_owned(),
            url: "https://daodao.zone".to_owned(),
            address: Addr::unchecked(recipient.clone()),
        },
        adapter
            .query(&AdapterQueryMsg::Submission {
                address: recipient.to_string()
            })
            .unwrap()
    );

    assert_eq!(
        2,
        adapter
            .query::<AllSubmissionsResponse>(&AdapterQueryMsg::AllSubmissions {})
            .unwrap()
            .submissions
            .len()
    )
}

#[test]
fn return_deposits_no_required_deposit() {
    let mock = MockBech32::new("mock");
    let adapter = setup_gauge_adapter(mock.clone(), None);

    let err = adapter
        .execute(&ExecuteMsg::ReturnDeposits {}, None)
        .unwrap_err();

    assert_eq!(ContractError::NoDepositToRefund {}, err.downcast().unwrap())
}

#[test]
fn return_deposits_no_admin() {
    let mock = MockBech32::new("mock");
    let bad_addr = mock.addr_make("einstien");
    let adapter = setup_gauge_adapter(
        mock.clone(),
        Some(AssetUnchecked {
            denom: UncheckedDenom::Native("juno".into()),
            amount: 1_000u128.into(),
        }),
    );

    let err = adapter
        .call_as(&bad_addr)
        .execute(&ExecuteMsg::ReturnDeposits {}, None)
        .unwrap_err();

    assert_eq!(ContractError::Unauthorized {}, err.downcast().unwrap())
}

#[test]
fn return_deposits_required_native_deposit() {
    let mock = MockBech32::new("mock");
    let adapter = setup_gauge_adapter(
        mock.clone(),
        Some(AssetUnchecked {
            denom: UncheckedDenom::Native("juno".into()),
            amount: 1_000u128.into(),
        }),
    );
    mock.add_balance(&mock.sender, vec![coin(1_000u128, "juno")])
        .unwrap();
    let recipient = mock.addr_make("recipient");

    // Valid submission.
    native_submission_helper(
        adapter.clone(),
        mock.sender.clone(),
        recipient.clone(),
        Some(coin(1_000u128, "juno")),
    )
    .unwrap();

    assert_eq!(
        mock.query_balance(&mock.sender.clone(), "juno").unwrap(),
        Uint128::zero()
    );
    assert_eq!(
        mock.query_balance(&recipient, "juno").unwrap(),
        Uint128::zero()
    );
    assert_eq!(
        mock.query_balance(&adapter.address().unwrap(), "juno")
            .unwrap(),
        Uint128::from(1000u128)
    );

    adapter
        .execute(&ExecuteMsg::ReturnDeposits {}, None)
        .unwrap();
    assert_eq!(
        mock.query_balance(&mock.sender.clone(), "juno").unwrap(),
        Uint128::from(1000u128)
    );
    assert_eq!(
        mock.query_balance(&recipient, "juno").unwrap(),
        Uint128::zero()
    );
    assert_eq!(
        mock.query_balance(&adapter.address().unwrap(), "juno")
            .unwrap(),
        Uint128::zero()
    );
}

#[test]
fn return_deposits_required_native_deposit_multiple_deposits() {
    let mock = MockBech32::new("mock");
    let adapter = setup_gauge_adapter(
        mock.clone(),
        Some(AssetUnchecked {
            denom: UncheckedDenom::Native("juno".into()),
            amount: 1_000u128.into(),
        }),
    );

    let recipient = mock.addr_make("recipient");
    let einstien = mock
        .addr_make_with_balance("einstien", vec![coin(1_000u128, "juno")])
        .unwrap();
    mock.add_balance(&mock.sender, vec![coin(1_000u128, "juno")])
        .unwrap();
    // Valid submission.
    native_submission_helper(
        adapter.clone(),
        mock.sender.clone(),
        recipient.clone(),
        Some(coin(1_000u128, "juno")),
    )
    .unwrap();
    // Valid submission.
    native_submission_helper(
        adapter.clone(),
        einstien.clone(),
        einstien.clone(),
        Some(coin(1_000u128, "juno")),
    )
    .unwrap();

    adapter.return_deposits().unwrap();
    assert_eq!(
        mock.query_balance(&mock.sender.clone(), "juno").unwrap(),
        Uint128::from(1000u128)
    );
    assert_eq!(
        mock.query_balance(&einstien, "juno").unwrap(),
        Uint128::from(1000u128)
    );
    assert_eq!(
        mock.query_balance(&recipient, "juno").unwrap(),
        Uint128::zero()
    );
    assert_eq!(
        mock.query_balance(&adapter.address().unwrap(), "juno")
            .unwrap(),
        Uint128::zero()
    );
}

#[test]
fn return_deposits_required_cw20_deposit() {
    let mock = MockBech32::new("mock");
    let cw20 = cw20_helper(mock.clone());
    let recipient = mock.addr_make("recipient");
    let adapter = setup_gauge_adapter(
        mock.clone(),
        Some(AssetUnchecked {
            denom: UncheckedDenom::Cw20(cw20.addr_str().unwrap()),
            amount: 1_000u128.into(),
        }),
    );
    let binary_msg = to_json_binary(&ReceiveMsg::CreateSubmission {
        name: "DAOers".into(),
        url: "https://daodao.zone".into(),
        address: recipient.to_string(),
    })
    .unwrap();

    // Valid submission.
    cw20.send(1_000u128.into(), adapter.addr_str().unwrap(), binary_msg)
        .unwrap();

    assert_eq!(
        cw20.balance(mock.sender.to_string()).unwrap().balance,
        Uint128::from(999_000u128)
    );
    assert_eq!(
        cw20.balance(recipient.to_string()).unwrap().balance,
        Uint128::zero()
    );
    assert_eq!(
        cw20.balance(adapter.address().unwrap().to_string())
            .unwrap()
            .balance,
        Uint128::from(1_000u128),
    );

    adapter.return_deposits().unwrap();

    assert_eq!(
        cw20.balance(mock.sender.to_string()).unwrap().balance,
        Uint128::from(1_000_000u128),
    );
    // Tokens are sent back to submission sender, not recipient.
    assert_eq!(
        cw20.balance(recipient.to_string()).unwrap().balance,
        Uint128::zero(),
    );
    assert_eq!(
        cw20.balance(adapter.address().unwrap().to_string())
            .unwrap()
            .balance,
        Uint128::zero(),
    );
}

#[test]
fn sample_gauge_msgs_cw20() {
    let mock = MockBech32::new("mock");
    let addr_1 = mock.addr_make("addr1");
    let addr_2 = mock.addr_make("addr2");
    let addr_3 = mock.addr_make("addr3");
    let reward = Uint128::new(1_000_000);
    let (adapter, cw20) = setup_cw20_reward_gauge_adapter(mock.clone(), None);

    adapter
<<<<<<< HEAD
        .create_submission(addr_1.to_string(), "name", "https://test.url")
        .unwrap();
    adapter
        .create_submission(addr_2.to_string(), "name", "https://test.url")
=======
        .create_submission(addr_1.to_string(), "name".into(), "https://test.url".into())
        .unwrap();
    adapter
        .create_submission(addr_2.to_string(), "name".into(), "https://test.url".into())
>>>>>>> 05ead134
        .unwrap();

    let selected = vec![
        (addr_1.to_string(), Decimal::percent(41)),
        (addr_2.to_string(), Decimal::percent(33)),
        (addr_3.to_string(), Decimal::percent(26)),
    ];

    let res: crate::msg::SampleGaugeMsgsResponse =
        adapter.sample_gauge_msgs(selected.clone()).unwrap();
    assert_eq!(res.execute.len(), 3);
    assert_eq!(
        res.execute,
        [
            CosmosMsg::Wasm(WasmMsg::Execute {
                contract_addr: cw20.addr_str().unwrap(),
                msg: to_json_binary(&AbsCw20ExecuteMsg::Transfer {
                    recipient: addr_1.to_string(),
                    amount: reward * Decimal::percent(41)
                })
                .unwrap(),
                funds: vec![]
            }),
            CosmosMsg::Wasm(WasmMsg::Execute {
                contract_addr: cw20.addr_str().unwrap(),
                msg: to_json_binary(&AbsCw20ExecuteMsg::Transfer {
                    recipient: addr_2.to_string(),
                    amount: reward * Decimal::percent(33)
                })
                .unwrap(),
                funds: vec![]
            }),
            CosmosMsg::Wasm(WasmMsg::Execute {
                contract_addr: cw20.addr_str().unwrap(),
                msg: to_json_binary(&AbsCw20ExecuteMsg::Transfer {
                    recipient: addr_3.to_string(),
                    amount: reward * Decimal::percent(26)
                })
                .unwrap(),
                funds: vec![]
            }),
        ]
    );
}<|MERGE_RESOLUTION|>--- conflicted
+++ resolved
@@ -19,7 +19,6 @@
 fn create_default_submission() {
     let mock = MockBech32::new("mock");
     let treasury = &mock.addr_make("community_pool");
-
     let adapter = setup_gauge_adapter(mock.clone(), None);
 
     // this one is created by default during instantiation
@@ -99,7 +98,6 @@
         None,
     )
     .unwrap();
-
     assert_eq!(
         SubmissionResponse {
             sender: mock.sender.clone(),
@@ -147,7 +145,6 @@
         .unwrap();
     mock.add_balance(&mock.sender.clone(), vec![coin(1_000, "juno")])
         .unwrap();
-
     // Fails if no funds sent.
     let err = native_submission_helper(
         adapter.clone(),
@@ -317,7 +314,6 @@
             })
             .unwrap()
     );
-
     assert_eq!(
         2,
         adapter
@@ -373,7 +369,6 @@
     mock.add_balance(&mock.sender, vec![coin(1_000u128, "juno")])
         .unwrap();
     let recipient = mock.addr_make("recipient");
-
     // Valid submission.
     native_submission_helper(
         adapter.clone(),
@@ -448,7 +443,6 @@
         Some(coin(1_000u128, "juno")),
     )
     .unwrap();
-
     adapter.return_deposits().unwrap();
     assert_eq!(
         mock.query_balance(&mock.sender.clone(), "juno").unwrap(),
@@ -536,17 +530,10 @@
     let (adapter, cw20) = setup_cw20_reward_gauge_adapter(mock.clone(), None);
 
     adapter
-<<<<<<< HEAD
         .create_submission(addr_1.to_string(), "name", "https://test.url")
         .unwrap();
     adapter
         .create_submission(addr_2.to_string(), "name", "https://test.url")
-=======
-        .create_submission(addr_1.to_string(), "name".into(), "https://test.url".into())
-        .unwrap();
-    adapter
-        .create_submission(addr_2.to_string(), "name".into(), "https://test.url".into())
->>>>>>> 05ead134
         .unwrap();
 
     let selected = vec![
