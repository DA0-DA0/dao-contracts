use cosmwasm_std::{CosmosMsg, Empty};
use cw_utils::Duration;
use schemars::JsonSchema;
use serde::{Deserialize, Serialize};

use cw_core_macros::govmod_query;
use voting::{deposit::DepositInfo, threshold::Threshold, voting::Vote};

#[derive(Serialize, Deserialize, Clone, Debug, PartialEq, JsonSchema)]
pub struct InstantiateMsg {
    /// The threshold a proposal must reach to complete.
    pub threshold: Threshold,
    /// The default maximum amount of time a proposal may be voted on
    /// before expiring.
    pub max_voting_period: Duration,
    /// The minimum amount of time a proposal must be open before
    /// passing. A proposal may fail before this amount of time has
    /// elapsed, but it will not pass. This can be useful for
    /// preventing governance attacks wherein an attacker aquires a
    /// large number of tokens and forces a proposal through.
    pub min_voting_period: Option<Duration>,
    /// If set to true only members may execute passed
    /// proposals. Otherwise, any address may execute a passed
    /// proposal.
    pub only_members_execute: bool,
    /// Allows changing votes before the proposal expires. If this is
    /// enabled proposals will not be able to complete early as final
    /// vote information is not known until the time of proposal
    /// expiration.
    pub allow_revoting: bool,
    /// Information about the deposit required to create a
    /// proposal. None if there is no deposit requirement, Some
    /// otherwise.
    pub deposit_info: Option<DepositInfo>,
}

/// Information about the token to use for proposal deposits.
#[derive(Serialize, Deserialize, Clone, Debug, PartialEq, Eq, JsonSchema)]
#[serde(rename_all = "snake_case")]
pub enum DepositToken {
    /// Use a specific token address as the deposit token.
    Token { address: String },
    /// Use the token address of the associated DAO's voting
    /// module. NOTE: in order to use the token address of the voting
    /// module the voting module must (1) use a cw20 token and (2)
    /// implement the `TokenContract {}` query type defined by
    /// `cw_core_macros::token_query`. Failing to implement that
    /// and using this option will cause instantiation to fail.
    VotingModuleToken {},
}

#[derive(Serialize, Deserialize, Clone, Debug, PartialEq, JsonSchema)]
#[serde(rename_all = "snake_case")]
pub enum ExecuteMsg {
    /// Creates a proposal in the governance module.
    Propose {
        /// The title of the proposal.
        title: String,
        /// A description of the proposal.
        description: String,
        /// The messages that should be executed in response to this
        /// proposal passing.
        msgs: Vec<CosmosMsg<Empty>>,
    },
    /// Votes on a proposal. Voting power is determined by the DAO's
    /// voting power module.
    Vote {
        /// The ID of the proposal to vote on.
        proposal_id: u64,
        /// The senders position on the proposal.
        vote: Vote,
    },
    /// Causes the messages associated with a passed proposal to be
    /// executed by the DAO.
    Execute {
        /// The ID of the proposal to execute.
        proposal_id: u64,
    },
    /// Closes a proposal that has failed (either not passed or timed
    /// out). If applicable this will cause the proposal deposit
    /// associated wth said proposal to be returned.
    Close {
        /// The ID of the proposal to close.
        proposal_id: u64,
    },
    /// Updates the governance module's config.
    UpdateConfig {
        /// The new proposal passing threshold. This will only apply
        /// to proposals created after the config update.
        threshold: Threshold,
        /// The default maximum amount of time a proposal may be voted
        /// on before expiring. This will only apply to proposals
        /// created after the config update.
        max_voting_period: Duration,
        /// The minimum amount of time a proposal must be open before
        /// passing. A proposal may fail before this amount of time has
        /// elapsed, but it will not pass. This can be useful for
        /// preventing governance attacks wherein an attacker aquires a
        /// large number of tokens and forces a proposal through.
        min_voting_period: Option<Duration>,
        /// If set to true only members may execute passed
        /// proposals. Otherwise, any address may execute a passed
        /// proposal. Applies to all outstanding and future proposals.
        only_members_execute: bool,
        /// Allows changing votes before the proposal expires. If this is
        /// enabled proposals will not be able to complete early as final
        /// vote information is not known until the time of proposal
        /// expiration.
        allow_revoting: bool,
        /// The address if tge DAO that this governance module is
        /// associated with.
        dao: String,
        /// Information about the deposit required to make a
        /// proposal. None if no deposit, Some otherwise.
        deposit_info: Option<DepositInfo>,
    },
<<<<<<< HEAD
    AddProposalHook {
        address: String,
    },
    RemoveProposalHook {
        address: String,
    },
    AddVoteHook {
        address: String,
    },
    RemoveVoteHook {
        address: String,
    },
    AddAuthorizationModule {
        address: String,
    },
    RemoveAuthorizationModule {},
=======
    /// Adds an address as a consumer of proposal hooks. Consumers of
    /// proposal hooks have hook messages executed on them whenever
    /// the status of a proposal changes or a proposal is created. If
    /// a consumer contract errors when handling a hook message it
    /// will be removed from the list of consumers.
    AddProposalHook { address: String },
    /// Removes a consumer of proposal hooks.
    RemoveProposalHook { address: String },
    /// Adds an address as a consumer of vote hooks. Consumers of vote
    /// hooks have hook messages executed on them whenever the a vote
    /// is cast. If a consumer contract errors when handling a hook
    /// message it will be removed from the list of consumers.
    AddVoteHook { address: String },
    /// Removed a consumer of vote hooks.
    RemoveVoteHook { address: String },
>>>>>>> 341844f8
}

#[govmod_query]
#[derive(Serialize, Deserialize, Clone, Debug, PartialEq, Eq, JsonSchema)]
#[serde(rename_all = "snake_case")]
pub enum QueryMsg {
    /// Gets the governance module's config. Returns `state::Config`.
    Config {},
    /// Gets information about a proposal. Returns
    /// `proposals::Proposal`.
    Proposal { proposal_id: u64 },
    /// Lists all the proposals that have been cast in this
    /// module. Returns `query::ProposalListResponse`.
    ListProposals {
        /// The proposal ID to start listing proposals after. For
        /// example, if this is set to 2 proposals with IDs 3 and
        /// higher will be returned.
        start_after: Option<u64>,
        /// The maximum number of proposals to return as part of this
        /// query. If no limit is set a max of 30 proposals will be
        /// returned.
        limit: Option<u64>,
    },
    /// Lists all of the proposals that have been cast in this module
    /// in decending order of proposal ID. Returns
    /// `query::ProposalListResponse`.
    ReverseProposals {
        /// The proposal ID to start listing proposals before. For
        /// example, if this is set to 6 proposals with IDs 5 and
        /// lower will be returned.
        start_before: Option<u64>,
        /// The maximum number of proposals to return as part of this
        /// query. If no limit is set a max of 30 proposals will be
        /// returned.
        limit: Option<u64>,
    },
    /// Returns the number of proposals that have been created in this
    /// module.
    ProposalCount {},
    /// Returns a voters position on a propsal. Returns
    /// `query::VoteResponse`.
    GetVote { proposal_id: u64, voter: String },
    /// Lists all of the votes that have been cast on a
    /// proposal. Returns `VoteListResponse`.
    ListVotes {
        /// The proposal to list the votes of.
        proposal_id: u64,
        /// The voter to start listing votes after. Ordering is done
        /// alphabetically.
        start_after: Option<String>,
        /// The maximum number of votes to return in response to this
        /// query. If no limit is specified a max of 30 are returned.
        limit: Option<u64>,
    },
    /// Lists all of the consumers of proposal hooks for this module.
    ProposalHooks {},
    /// Lists all of the consumers of vote hooks for this
    /// module. Returns indexable_hooks::HooksResponse.
    VoteHooks {},
}

#[derive(Serialize, Deserialize, Clone, Debug, PartialEq, Eq, JsonSchema)]
pub struct MigrateMsg {}<|MERGE_RESOLUTION|>--- conflicted
+++ resolved
@@ -114,40 +114,33 @@
         /// proposal. None if no deposit, Some otherwise.
         deposit_info: Option<DepositInfo>,
     },
-<<<<<<< HEAD
-    AddProposalHook {
-        address: String,
-    },
-    RemoveProposalHook {
-        address: String,
-    },
-    AddVoteHook {
-        address: String,
-    },
-    RemoveVoteHook {
-        address: String,
-    },
     AddAuthorizationModule {
         address: String,
     },
     RemoveAuthorizationModule {},
-=======
     /// Adds an address as a consumer of proposal hooks. Consumers of
     /// proposal hooks have hook messages executed on them whenever
     /// the status of a proposal changes or a proposal is created. If
     /// a consumer contract errors when handling a hook message it
     /// will be removed from the list of consumers.
-    AddProposalHook { address: String },
+    AddProposalHook {
+        address: String,
+    },
     /// Removes a consumer of proposal hooks.
-    RemoveProposalHook { address: String },
+    RemoveProposalHook {
+        address: String,
+    },
     /// Adds an address as a consumer of vote hooks. Consumers of vote
     /// hooks have hook messages executed on them whenever the a vote
     /// is cast. If a consumer contract errors when handling a hook
     /// message it will be removed from the list of consumers.
-    AddVoteHook { address: String },
+    AddVoteHook {
+        address: String,
+    },
     /// Removed a consumer of vote hooks.
-    RemoveVoteHook { address: String },
->>>>>>> 341844f8
+    RemoveVoteHook {
+        address: String,
+    },
 }
 
 #[govmod_query]
