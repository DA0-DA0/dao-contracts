#[cfg(not(feature = "library"))]
use cosmwasm_std::entry_point;
use cosmwasm_std::{
<<<<<<< HEAD
    to_binary, Addr, Binary, CosmosMsg, Deps, DepsMut, Empty, Env, MessageInfo, Order, Reply,
    Response, StdResult, Storage, WasmMsg,
=======
    to_binary, Addr, Binary, CosmosMsg, Deps, DepsMut, Empty, Env, MessageInfo, Reply, Response,
    StdResult, Storage, SubMsg, WasmMsg,
>>>>>>> 0f7acd15
};
use cw2::set_contract_version;
use cw_core_interface::voting::IsActiveResponse;
use cw_storage_plus::Bound;
use cw_utils::Duration;
use indexable_hooks::Hooks;
use proposal_hooks::{new_proposal_hooks, proposal_status_changed_hooks};
use vote_hooks::new_vote_hooks;

use voting::deposit::{get_deposit_msg, get_return_deposit_msg, DepositInfo};
use voting::proposal::{DEFAULT_LIMIT, MAX_PROPOSAL_SIZE};
use voting::reply::{mask_proposal_execution_proposal_id, TaggedReplyId};
use voting::status::Status;
use voting::threshold::Threshold;
use voting::voting::{get_total_power, get_voting_power, validate_voting_period, Vote, Votes};

use crate::msg::MigrateMsg;
use crate::proposal::SingleChoiceProposal;
use crate::query::FilterListProposalsResponse;
use crate::state::Config;
use crate::{
    error::ContractError,
    msg::{ExecuteMsg, InstantiateMsg, QueryMsg},
    proposal::advance_proposal_id,
    query::ProposalListResponse,
    query::{ProposalResponse, VoteInfo, VoteListResponse, VoteResponse},
    state::{Ballot, BALLOTS, CONFIG, PROPOSALS, PROPOSAL_COUNT, PROPOSAL_HOOKS, VOTE_HOOKS},
};

const CONTRACT_NAME: &str = "crates.io:cw-govmod-single";
const CONTRACT_VERSION: &str = env!("CARGO_PKG_VERSION");

#[cfg_attr(not(feature = "library"), entry_point)]
pub fn instantiate(
    deps: DepsMut,
    _env: Env,
    info: MessageInfo,
    msg: InstantiateMsg,
) -> Result<Response, ContractError> {
    set_contract_version(deps.storage, CONTRACT_NAME, CONTRACT_VERSION)?;

    msg.threshold.validate()?;

    let dao = info.sender;
    let deposit_info = msg
        .deposit_info
        .map(|info| info.into_checked(deps.as_ref(), dao.clone()))
        .transpose()?;

    let (min_voting_period, max_voting_period) =
        validate_voting_period(msg.min_voting_period, msg.max_voting_period)?;

    let config = Config {
        threshold: msg.threshold,
        max_voting_period,
        min_voting_period,
        only_members_execute: msg.only_members_execute,
        dao: dao.clone(),
        deposit_info,
        allow_revoting: msg.allow_revoting,
        close_proposal_on_execution_failure: msg.close_proposal_on_execution_failure,
    };

    // Initialize proposal count to zero so that queries return zero
    // instead of None.
    PROPOSAL_COUNT.save(deps.storage, &0)?;
    CONFIG.save(deps.storage, &config)?;

    Ok(Response::default()
        .add_attribute("action", "instantiate")
        .add_attribute("dao", dao))
}

#[cfg_attr(not(feature = "library"), entry_point)]
pub fn execute(
    deps: DepsMut,
    env: Env,
    info: MessageInfo,
    msg: ExecuteMsg,
) -> Result<Response, ContractError> {
    match msg {
        ExecuteMsg::Propose {
            title,
            description,
            msgs,
        } => execute_propose(deps, env, info.sender, title, description, msgs),
        ExecuteMsg::Vote { proposal_id, vote } => execute_vote(deps, env, info, proposal_id, vote),
        ExecuteMsg::Execute { proposal_id } => execute_execute(deps, env, info, proposal_id),
        ExecuteMsg::Close { proposal_id } => execute_close(deps, env, info, proposal_id),
        ExecuteMsg::UpdateConfig {
            threshold,
            max_voting_period,
            min_voting_period,
            only_members_execute,
            allow_revoting,
            dao,
            deposit_info,
            close_proposal_on_execution_failure,
        } => execute_update_config(
            deps,
            info,
            threshold,
            max_voting_period,
            min_voting_period,
            only_members_execute,
            allow_revoting,
            dao,
            deposit_info,
            close_proposal_on_execution_failure,
        ),
        ExecuteMsg::AddProposalHook { address } => {
            execute_add_proposal_hook(deps, env, info, address)
        }
        ExecuteMsg::RemoveProposalHook { address } => {
            execute_remove_proposal_hook(deps, env, info, address)
        }
        ExecuteMsg::AddVoteHook { address } => execute_add_vote_hook(deps, env, info, address),
        ExecuteMsg::RemoveVoteHook { address } => {
            execute_remove_vote_hook(deps, env, info, address)
        }
    }
}

pub fn execute_propose(
    deps: DepsMut,
    env: Env,
    sender: Addr,
    title: String,
    description: String,
    msgs: Vec<CosmosMsg<Empty>>,
) -> Result<Response, ContractError> {
    let config = CONFIG.load(deps.storage)?;

    let voting_module: Addr = deps
        .querier
        .query_wasm_smart(config.dao.clone(), &cw_core::msg::QueryMsg::VotingModule {})?;

    // Voting modules are not required to implement this
    // query. Lacking an implementation they are active by default.
    let active_resp: IsActiveResponse = deps
        .querier
        .query_wasm_smart(
            voting_module,
            &cw_core_interface::voting::Query::IsActive {},
        )
        .unwrap_or(IsActiveResponse { active: true });

    if !active_resp.active {
        return Err(ContractError::InactiveDao {});
    }

    // Check that the sender is a member of the governance contract.
    let sender_power = get_voting_power(
        deps.as_ref(),
        sender.clone(),
        config.dao.clone(),
        Some(env.block.height),
    )?;
    if sender_power.is_zero() {
        return Err(ContractError::Unauthorized {});
    }

    let expiration = config.max_voting_period.after(&env.block);

    let total_power = get_total_power(deps.as_ref(), config.dao, Some(env.block.height))?;

    let proposal = {
        // Limit mutability to this block.
        let mut proposal = SingleChoiceProposal {
            title,
            description,
            proposer: sender.clone(),
            start_height: env.block.height,
            min_voting_period: config.min_voting_period.map(|min| min.after(&env.block)),
            expiration,
            threshold: config.threshold,
            total_power,
            msgs,
            status: Status::Open,
            votes: Votes::zero(),
            allow_revoting: config.allow_revoting,
            deposit_info: config.deposit_info.clone(),
            created: env.block.time,
            last_updated: env.block.time,
        };
        // Update the proposal's status. Addresses case where proposal
        // expires on the same block as it is created.
        proposal.update_status(&env.block);
        proposal
    };
    let id = advance_proposal_id(deps.storage)?;

    // Limit the size of proposals.
    //
    // The Juno mainnet has a larger limit for data that can be
    // uploaded as part of an execute message than it does for data
    // that can be queried as part of a query. This means that without
    // this check it is possible to create a proposal that can not be
    // queried.
    //
    // The size selected was determined by uploading versions of this
    // contract to the Juno mainnet until queries worked within a
    // reasonable margin of error.
    //
    // `to_vec` is the method used by cosmwasm to convert a struct
    // into it's byte representation in storage.
    let proposal_size = cosmwasm_std::to_vec(&proposal)?.len() as u64;
    if proposal_size > MAX_PROPOSAL_SIZE {
        return Err(ContractError::ProposalTooLarge {
            size: proposal_size,
            max: MAX_PROPOSAL_SIZE,
        });
    }

    PROPOSALS.save(deps.storage, id, &proposal)?;

    let deposit_msg = get_deposit_msg(&config.deposit_info, &env.contract.address, &sender)?;
    let hooks = new_proposal_hooks(PROPOSAL_HOOKS, deps.storage, id)?;
    Ok(Response::default()
        .add_messages(deposit_msg)
        .add_submessages(hooks)
        .add_attribute("action", "propose")
        .add_attribute("sender", sender)
        .add_attribute("proposal_id", id.to_string())
        .add_attribute("status", proposal.status.to_string()))
}

pub fn execute_execute(
    deps: DepsMut,
    env: Env,
    info: MessageInfo,
    proposal_id: u64,
) -> Result<Response, ContractError> {
    let config = CONFIG.load(deps.storage)?;
    if config.only_members_execute {
        let power = get_voting_power(deps.as_ref(), info.sender.clone(), config.dao.clone(), None)?;
        if power.is_zero() {
            return Err(ContractError::Unauthorized {});
        }
    }

    let mut prop = PROPOSALS
        .may_load(deps.storage, proposal_id)?
        .ok_or(ContractError::NoSuchProposal { id: proposal_id })?;

    // Check here that the proposal is passed. Allow it to be executed
    // even if it is expired so long as it passed during its voting
    // period.
    let old_status = prop.status;
    prop.update_status(&env.block);
    if prop.status != Status::Passed {
        return Err(ContractError::NotPassed {});
    }

    prop.status = Status::Executed;
    // Update proposal's last updated timestamp.
    prop.last_updated = env.block.time;

    PROPOSALS.save(deps.storage, proposal_id, &prop)?;

    let refund_message = match prop.deposit_info {
        Some(deposit_info) => get_return_deposit_msg(&deposit_info, &prop.proposer)?,
        None => vec![],
    };

    let response = {
        if !prop.msgs.is_empty() {
            let execute_message = WasmMsg::Execute {
                contract_addr: config.dao.to_string(),
                msg: to_binary(&cw_core::msg::ExecuteMsg::ExecuteProposalHook { msgs: prop.msgs })?,
                funds: vec![],
            };
            match config.close_proposal_on_execution_failure {
                true => {
                    let masked_proposal_id = mask_proposal_execution_proposal_id(proposal_id);
                    Response::default()
                        .add_submessage(SubMsg::reply_on_error(execute_message, masked_proposal_id))
                }
                false => Response::default().add_message(execute_message),
            }
        } else {
            Response::default()
        }
    };

    let hooks = proposal_status_changed_hooks(
        PROPOSAL_HOOKS,
        deps.storage,
        proposal_id,
        old_status.to_string(),
        prop.status.to_string(),
    )?;
    Ok(response
        .add_messages(refund_message)
        .add_submessages(hooks)
        .add_attribute("action", "execute")
        .add_attribute("sender", info.sender)
        .add_attribute("proposal_id", proposal_id.to_string())
        .add_attribute("dao", config.dao))
}

pub fn execute_vote(
    deps: DepsMut,
    env: Env,
    info: MessageInfo,
    proposal_id: u64,
    vote: Vote,
) -> Result<Response, ContractError> {
    let config = CONFIG.load(deps.storage)?;
    let mut prop = PROPOSALS
        .may_load(deps.storage, proposal_id)?
        .ok_or(ContractError::NoSuchProposal { id: proposal_id })?;
    if prop.current_status(&env.block) != Status::Open {
        return Err(ContractError::NotOpen { id: proposal_id });
    }

    let vote_power = get_voting_power(
        deps.as_ref(),
        info.sender.clone(),
        config.dao,
        Some(prop.start_height),
    )?;
    if vote_power.is_zero() {
        return Err(ContractError::NotRegistered {});
    }

    BALLOTS.update(
        deps.storage,
        (proposal_id, info.sender.clone()),
        |bal| match bal {
            Some(current_ballot) => {
                if prop.allow_revoting {
                    if current_ballot.vote == vote {
                        // Don't allow casting the same vote more than
                        // once. This seems liable to be confusing
                        // behavior.
                        Err(ContractError::AlreadyCast {})
                    } else {
                        // Remove the old vote if this is a re-vote.
                        prop.votes
                            .remove_vote(current_ballot.vote, current_ballot.power);
                        Ok(Ballot {
                            power: vote_power,
                            vote,
                        })
                    }
                } else {
                    Err(ContractError::AlreadyVoted {})
                }
            }
            None => Ok(Ballot {
                power: vote_power,
                vote,
            }),
        },
    )?;

    let old_status = prop.status;

    prop.votes.add_vote(vote, vote_power);
    prop.update_status(&env.block);

    PROPOSALS.save(deps.storage, proposal_id, &prop)?;

    let new_status = prop.status;
    let change_hooks = proposal_status_changed_hooks(
        PROPOSAL_HOOKS,
        deps.storage,
        proposal_id,
        old_status.to_string(),
        new_status.to_string(),
    )?;
    let vote_hooks = new_vote_hooks(
        VOTE_HOOKS,
        deps.storage,
        proposal_id,
        info.sender.to_string(),
        vote.to_string(),
    )?;

    Ok(Response::default()
        .add_submessages(change_hooks)
        .add_submessages(vote_hooks)
        .add_attribute("action", "vote")
        .add_attribute("sender", info.sender)
        .add_attribute("proposal_id", proposal_id.to_string())
        .add_attribute("position", vote.to_string())
        .add_attribute("status", prop.status.to_string()))
}

pub fn execute_close(
    deps: DepsMut,
    env: Env,
    info: MessageInfo,
    proposal_id: u64,
) -> Result<Response, ContractError> {
    let mut prop = PROPOSALS.load(deps.storage, proposal_id)?;
    let config = CONFIG.load(deps.storage)?;

    // Update status to ensure that proposals which were open and have
    // expired are moved to "rejected."
    prop.update_status(&env.block);
    if prop.status != Status::Rejected {
        return Err(ContractError::WrongCloseStatus {});
    }

    let old_status = prop.status;

    let refund_message = match &prop.deposit_info {
        Some(deposit_info) => {
            let receiver = if deposit_info.refund_failed_proposals {
                &prop.proposer
            } else {
                // If we aren't refunding failed proposals then return
                // the depost to the DAO treasury on close.
                &config.dao
            };
            get_return_deposit_msg(deposit_info, receiver)?
        }
        None => vec![],
    };

    prop.status = Status::Closed;
    // Update proposal's last updated timestamp.
    prop.last_updated = env.block.time;
    PROPOSALS.save(deps.storage, proposal_id, &prop)?;

    let changed_hooks = proposal_status_changed_hooks(
        PROPOSAL_HOOKS,
        deps.storage,
        proposal_id,
        old_status.to_string(),
        prop.status.to_string(),
    )?;

    Ok(Response::default()
        .add_submessages(changed_hooks)
        .add_attribute("action", "close")
        .add_attribute("sender", info.sender)
        .add_messages(refund_message)
        .add_attribute("proposal_id", proposal_id.to_string()))
}

#[allow(clippy::too_many_arguments)]
pub fn execute_update_config(
    deps: DepsMut,
    info: MessageInfo,
    threshold: Threshold,
    max_voting_period: Duration,
    min_voting_period: Option<Duration>,
    only_members_execute: bool,
    allow_revoting: bool,
    dao: String,
    deposit_info: Option<DepositInfo>,
    close_proposal_on_execution_failure: bool,
) -> Result<Response, ContractError> {
    let config = CONFIG.load(deps.storage)?;

    // Only the DAO may call this method.
    if info.sender != config.dao {
        return Err(ContractError::Unauthorized {});
    }

    threshold.validate()?;
    let dao = deps.api.addr_validate(&dao)?;
    let deposit_info = deposit_info
        .map(|info| info.into_checked(deps.as_ref(), dao.clone()))
        .transpose()?;

    let (min_voting_period, max_voting_period) =
        validate_voting_period(min_voting_period, max_voting_period)?;

    CONFIG.save(
        deps.storage,
        &Config {
            threshold,
            max_voting_period,
            min_voting_period,
            only_members_execute,
            allow_revoting,
            dao,
            deposit_info,
            close_proposal_on_execution_failure,
        },
    )?;

    Ok(Response::default()
        .add_attribute("action", "update_config")
        .add_attribute("sender", info.sender))
}
pub fn add_hook(
    hooks: Hooks,
    storage: &mut dyn Storage,
    validated_address: Addr,
) -> Result<(), ContractError> {
    hooks
        .add_hook(storage, validated_address)
        .map_err(ContractError::HookError)?;
    Ok(())
}

pub fn remove_hook(
    hooks: Hooks,
    storage: &mut dyn Storage,
    validate_address: Addr,
) -> Result<(), ContractError> {
    hooks
        .remove_hook(storage, validate_address)
        .map_err(ContractError::HookError)?;
    Ok(())
}

pub fn execute_add_proposal_hook(
    deps: DepsMut,
    _env: Env,
    info: MessageInfo,
    address: String,
) -> Result<Response, ContractError> {
    let config = CONFIG.load(deps.storage)?;
    if config.dao != info.sender {
        // Only DAO can add hooks
        return Err(ContractError::Unauthorized {});
    }

    let validated_address = deps.api.addr_validate(&address)?;

    add_hook(PROPOSAL_HOOKS, deps.storage, validated_address)?;

    Ok(Response::default()
        .add_attribute("action", "add_proposal_hook")
        .add_attribute("address", address))
}

pub fn execute_remove_proposal_hook(
    deps: DepsMut,
    _env: Env,
    info: MessageInfo,
    address: String,
) -> Result<Response, ContractError> {
    let config = CONFIG.load(deps.storage)?;
    if config.dao != info.sender {
        // Only DAO can remove hooks
        return Err(ContractError::Unauthorized {});
    }

    let validated_address = deps.api.addr_validate(&address)?;

    remove_hook(PROPOSAL_HOOKS, deps.storage, validated_address)?;

    Ok(Response::default()
        .add_attribute("action", "remove_proposal_hook")
        .add_attribute("address", address))
}

pub fn execute_add_vote_hook(
    deps: DepsMut,
    _env: Env,
    info: MessageInfo,
    address: String,
) -> Result<Response, ContractError> {
    let config = CONFIG.load(deps.storage)?;
    if config.dao != info.sender {
        // Only DAO can add hooks
        return Err(ContractError::Unauthorized {});
    }

    let validated_address = deps.api.addr_validate(&address)?;

    add_hook(VOTE_HOOKS, deps.storage, validated_address)?;

    Ok(Response::default()
        .add_attribute("action", "add_vote_hook")
        .add_attribute("address", address))
}

pub fn execute_remove_vote_hook(
    deps: DepsMut,
    _env: Env,
    info: MessageInfo,
    address: String,
) -> Result<Response, ContractError> {
    let config = CONFIG.load(deps.storage)?;
    if config.dao != info.sender {
        // Only DAO can remove hooks
        return Err(ContractError::Unauthorized {});
    }

    let validated_address = deps.api.addr_validate(&address)?;

    remove_hook(VOTE_HOOKS, deps.storage, validated_address)?;

    Ok(Response::default()
        .add_attribute("action", "remove_vote_hook")
        .add_attribute("address", address))
}

#[cfg_attr(not(feature = "library"), entry_point)]
pub fn query(deps: Deps, env: Env, msg: QueryMsg) -> StdResult<Binary> {
    match msg {
        QueryMsg::Config {} => query_config(deps),
        QueryMsg::Proposal { proposal_id } => query_proposal(deps, env, proposal_id),
        QueryMsg::ListProposals { start_after, limit } => {
            query_list_proposals(deps, env, start_after, limit)
        }
        QueryMsg::ProposalCount {} => query_proposal_count(deps),
        QueryMsg::GetVote { proposal_id, voter } => query_vote(deps, proposal_id, voter),
        QueryMsg::ListVotes {
            proposal_id,
            start_after,
            limit,
        } => query_list_votes(deps, proposal_id, start_after, limit),
        QueryMsg::Info {} => query_info(deps),
        QueryMsg::ReverseProposals {
            start_before,
            limit,
        } => query_reverse_proposals(deps, env, start_before, limit),
        QueryMsg::ProposalHooks {} => to_binary(&PROPOSAL_HOOKS.query_hooks(deps)?),
        QueryMsg::VoteHooks {} => to_binary(&VOTE_HOOKS.query_hooks(deps)?),
        QueryMsg::FilterListProposals {
            wallet,
            status,
            wallet_vote,
            start_after,
            limit,
        } => {
            query_filter_list_proposals(deps, env, wallet, status, wallet_vote, start_after, limit)
        }
    }
}

fn query_filter_list_proposals(
    deps: Deps,
    env: Env,
    wallet: String,
    status: Option<Status>,
    wallet_vote: Option<Vote>,
    start_after: Option<u64>,
    limit: Option<u64>,
) -> StdResult<Binary> {
    let wallet: Addr = deps.api.addr_validate(&wallet)?;
    let min = start_after.map(Bound::exclusive);
    let limit = limit.unwrap_or(DEFAULT_LIMIT);
    let mut last_proposal_id = 0;
    let props: Vec<ProposalResponse> = PROPOSALS
        .range(deps.storage, min, None, Order::Ascending)
        .filter_map(|res| match res {
            Ok((p_id, prop)) => {
                last_proposal_id = p_id;
                if status.map_or(true, |st| st == prop.status) {
                    match BALLOTS.may_load(deps.storage, (p_id, wallet.clone())) {
                        Ok(Some(ballot)) => {
                            if wallet_vote.map_or(true, |v| v == ballot.vote) {
                                return Some(Ok(prop.into_response(&env.block, p_id)));
                            }
                        }
                        Err(err) => return Some(Err(err)),
                        _ => (),
                    }
                }
                None
            }
            Err(err) => Some(Err(err)),
        })
        .take(limit as usize)
        .collect::<StdResult<_>>()?;

    to_binary(&FilterListProposalsResponse {
        proposals: props,
        last_proposal_id,
    })
}

pub fn query_config(deps: Deps) -> StdResult<Binary> {
    let config = CONFIG.load(deps.storage)?;
    to_binary(&config)
}

pub fn query_proposal(deps: Deps, env: Env, id: u64) -> StdResult<Binary> {
    let proposal = PROPOSALS.load(deps.storage, id)?;
    to_binary(&proposal.into_response(&env.block, id))
}

pub fn query_list_proposals(
    deps: Deps,
    env: Env,
    start_after: Option<u64>,
    limit: Option<u64>,
) -> StdResult<Binary> {
    let min = start_after.map(Bound::exclusive);
    let limit = limit.unwrap_or(DEFAULT_LIMIT);
    let props: Vec<ProposalResponse> = PROPOSALS
        .range(deps.storage, min, None, cosmwasm_std::Order::Ascending)
        .take(limit as usize)
        .collect::<Result<Vec<(u64, SingleChoiceProposal)>, _>>()?
        .into_iter()
        .map(|(id, proposal)| proposal.into_response(&env.block, id))
        .collect();

    to_binary(&ProposalListResponse { proposals: props })
}

pub fn query_reverse_proposals(
    deps: Deps,
    env: Env,
    start_before: Option<u64>,
    limit: Option<u64>,
) -> StdResult<Binary> {
    let limit = limit.unwrap_or(DEFAULT_LIMIT);
    let max = start_before.map(Bound::exclusive);
    let props: Vec<ProposalResponse> = PROPOSALS
        .range(deps.storage, None, max, cosmwasm_std::Order::Descending)
        .take(limit as usize)
        .collect::<Result<Vec<(u64, SingleChoiceProposal)>, _>>()?
        .into_iter()
        .map(|(id, proposal)| proposal.into_response(&env.block, id))
        .collect();

    to_binary(&ProposalListResponse { proposals: props })
}

pub fn query_proposal_count(deps: Deps) -> StdResult<Binary> {
    let proposal_count = PROPOSAL_COUNT.load(deps.storage)?;
    to_binary(&proposal_count)
}

pub fn query_vote(deps: Deps, proposal_id: u64, voter: String) -> StdResult<Binary> {
    let voter = deps.api.addr_validate(&voter)?;
    let ballot = BALLOTS.may_load(deps.storage, (proposal_id, voter.clone()))?;
    let vote = ballot.map(|ballot| VoteInfo {
        voter,
        vote: ballot.vote,
        power: ballot.power,
    });
    to_binary(&VoteResponse { vote })
}

pub fn query_list_votes(
    deps: Deps,
    proposal_id: u64,
    start_after: Option<String>,
    limit: Option<u64>,
) -> StdResult<Binary> {
    let limit = limit.unwrap_or(DEFAULT_LIMIT);
    let start_after = start_after
        .map(|addr| deps.api.addr_validate(&addr))
        .transpose()?;
    let min = start_after.map(Bound::<Addr>::exclusive);

    let votes = BALLOTS
        .prefix(proposal_id)
        .range(deps.storage, min, None, cosmwasm_std::Order::Ascending)
        .take(limit as usize)
        .map(|item| {
            let (voter, ballot) = item?;
            Ok(VoteInfo {
                voter,
                vote: ballot.vote,
                power: ballot.power,
            })
        })
        .collect::<StdResult<Vec<_>>>()?;

    to_binary(&VoteListResponse { votes })
}

pub fn query_info(deps: Deps) -> StdResult<Binary> {
    let info = cw2::get_contract_version(deps.storage)?;
    to_binary(&cw_core_interface::voting::InfoResponse { info })
}

#[cfg_attr(not(feature = "library"), entry_point)]
pub fn migrate(_deps: DepsMut, _env: Env, _msg: MigrateMsg) -> Result<Response, ContractError> {
    // Don't do any state migrations.
    Ok(Response::default())
}

#[cfg_attr(not(feature = "library"), entry_point)]
pub fn reply(deps: DepsMut, env: Env, msg: Reply) -> Result<Response, ContractError> {
    let repl = TaggedReplyId::new(msg.id)?;
    match repl {
        TaggedReplyId::FailedProposalExecution(proposal_id) => {
            PROPOSALS.update(deps.storage, proposal_id, |prop| match prop {
                Some(mut prop) => {
                    prop.status = Status::ExecutionFailed;
                    // Update proposal's last updated timestamp.
                    prop.last_updated = env.block.time;
                    Ok(prop)
                }
                None => Err(ContractError::NoSuchProposal { id: proposal_id }),
            })?;
            Ok(Response::new().add_attribute("proposal execution failed", proposal_id.to_string()))
        }
        TaggedReplyId::FailedProposalHook(idx) => {
            let addr = PROPOSAL_HOOKS.remove_hook_by_index(deps.storage, idx)?;
            Ok(Response::new().add_attribute("removed proposal hook", format!("{addr}:{idx}")))
        }
        TaggedReplyId::FailedVoteHook(idx) => {
            let addr = VOTE_HOOKS.remove_hook_by_index(deps.storage, idx)?;
            Ok(Response::new().add_attribute("removed vote hook", format!("{addr}:{idx}")))
        }
    }
}<|MERGE_RESOLUTION|>--- conflicted
+++ resolved
@@ -1,13 +1,8 @@
 #[cfg(not(feature = "library"))]
 use cosmwasm_std::entry_point;
 use cosmwasm_std::{
-<<<<<<< HEAD
     to_binary, Addr, Binary, CosmosMsg, Deps, DepsMut, Empty, Env, MessageInfo, Order, Reply,
-    Response, StdResult, Storage, WasmMsg,
-=======
-    to_binary, Addr, Binary, CosmosMsg, Deps, DepsMut, Empty, Env, MessageInfo, Reply, Response,
-    StdResult, Storage, SubMsg, WasmMsg,
->>>>>>> 0f7acd15
+    Response, StdResult, Storage, WasmMsg, SubMsg,
 };
 use cw2::set_contract_version;
 use cw_core_interface::voting::IsActiveResponse;
