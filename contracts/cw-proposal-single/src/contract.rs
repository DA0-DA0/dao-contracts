--- conflicted
+++ resolved
@@ -27,15 +27,10 @@
     proposal::advance_proposal_id,
     query::ProposalListResponse,
     query::{ProposalResponse, VoteInfo, VoteListResponse, VoteResponse},
-<<<<<<< HEAD
     state::{
-        get_deposit_msg, get_return_deposit_msg, Ballot, Config, AUTHORIZATION_MODULE, BALLOTS,
-        CONFIG, PROPOSALS, PROPOSAL_COUNT, PROPOSAL_HOOKS, VOTE_HOOKS,
+        Ballot, AUTHORIZATION_MODULE, BALLOTS, CONFIG, PROPOSALS, PROPOSAL_COUNT, PROPOSAL_HOOKS,
+        VOTE_HOOKS,
     },
-    utils::{get_total_power, get_voting_power},
-=======
-    state::{Ballot, BALLOTS, CONFIG, PROPOSALS, PROPOSAL_COUNT, PROPOSAL_HOOKS, VOTE_HOOKS},
->>>>>>> 341844f8
 };
 
 const UPDATE_REPLY_ID: u64 = 100_000_000;
