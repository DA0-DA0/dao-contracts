use std::u128;

<<<<<<< HEAD
use cosmwasm_std::{
    coin, coins, to_binary, Addr, BankMsg, CosmosMsg, Decimal, Empty, Uint128, WasmMsg,
};
=======
use cosmwasm_std::{to_binary, Addr, Coin, CosmosMsg, Decimal, Empty, Timestamp, Uint128, WasmMsg};
>>>>>>> 341844f8
use cw20::Cw20Coin;
use cw20_staked_balance_voting::msg::ActiveThreshold;
use cw_multi_test::{next_block, App, BankSudo, Contract, ContractWrapper, Executor, SudoMsg};

use cw_core::msg::ModuleInstantiateInfo;
use cw_utils::Duration;

use indexable_hooks::HooksResponse;

use testing::{ShouldExecute, TestSingleChoiceVote};
use voting::{
    deposit::{CheckedDepositInfo, DepositInfo, DepositToken},
    status::Status,
    threshold::{PercentageThreshold, Threshold},
    voting::{Vote, Votes},
};

use crate::{
    msg::{ExecuteMsg, InstantiateMsg, MigrateMsg, QueryMsg},
    proposal::SingleChoiceProposal,
    query::{ProposalListResponse, ProposalResponse, VoteInfo, VoteResponse},
    state::Config,
    ContractError,
};

const CREATOR_ADDR: &str = "creator";

fn cw20_contract() -> Box<dyn Contract<Empty>> {
    let contract = ContractWrapper::new(
        cw20_base::contract::execute,
        cw20_base::contract::instantiate,
        cw20_base::contract::query,
    );
    Box::new(contract)
}

fn cw20_stake_contract() -> Box<dyn Contract<Empty>> {
    let contract = ContractWrapper::new(
        cw20_stake::contract::execute,
        cw20_stake::contract::instantiate,
        cw20_stake::contract::query,
    );
    Box::new(contract)
}

fn proposal_contract() -> Box<dyn Contract<Empty>> {
    let contract = ContractWrapper::new(
        crate::contract::execute,
        crate::contract::instantiate,
        crate::contract::query,
    )
    .with_reply(crate::contract::reply)
    .with_migrate(crate::contract::migrate);
    Box::new(contract)
}

fn cw20_balances_voting() -> Box<dyn Contract<Empty>> {
    let contract = ContractWrapper::new(
        cw20_balance_voting::contract::execute,
        cw20_balance_voting::contract::instantiate,
        cw20_balance_voting::contract::query,
    )
    .with_reply(cw20_balance_voting::contract::reply);
    Box::new(contract)
}

fn cw_authorization_middleware_contract() -> Box<dyn Contract<Empty>> {
    let contract = ContractWrapper::new(
        cw_auth_middleware::contract::execute,
        cw_auth_middleware::contract::instantiate,
        cw_auth_middleware::contract::query,
    )
    .with_reply(cw_auth_middleware::contract::reply);
    Box::new(contract)
}

// Authorizations
fn cw_whitelist_contract() -> Box<dyn Contract<Empty>> {
    let contract = ContractWrapper::new(
        whitelist::contract::execute,
        whitelist::contract::instantiate,
        whitelist::contract::query,
    );
    Box::new(contract)
}

fn cw_message_filter_contract() -> Box<dyn Contract<Empty>> {
    let contract = ContractWrapper::new(
        message_filter::contract::execute,
        message_filter::contract::instantiate,
        message_filter::contract::query,
    );
    Box::new(contract)
}

fn cw20_staked_balances_voting() -> Box<dyn Contract<Empty>> {
    let contract = ContractWrapper::new(
        cw20_staked_balance_voting::contract::execute,
        cw20_staked_balance_voting::contract::instantiate,
        cw20_staked_balance_voting::contract::query,
    )
    .with_reply(cw20_staked_balance_voting::contract::reply);
    Box::new(contract)
}

fn native_staked_balances_voting() -> Box<dyn Contract<Empty>> {
    let contract = ContractWrapper::new(
        cw_native_staked_balance_voting::contract::execute,
        cw_native_staked_balance_voting::contract::instantiate,
        cw_native_staked_balance_voting::contract::query,
    );
    Box::new(contract)
}

fn cw721_base() -> Box<dyn Contract<Empty>> {
    let contract = ContractWrapper::new(
        cw721_base::entry::execute,
        cw721_base::entry::instantiate,
        cw721_base::entry::query,
    );
    Box::new(contract)
}

fn cw721_stake() -> Box<dyn Contract<Empty>> {
    let contract = ContractWrapper::new(
        cw721_stake::contract::execute,
        cw721_stake::contract::instantiate,
        cw721_stake::contract::query,
    );
    Box::new(contract)
}

fn cw_gov_contract() -> Box<dyn Contract<Empty>> {
    let contract = ContractWrapper::new(
        cw_core::contract::execute,
        cw_core::contract::instantiate,
        cw_core::contract::query,
    )
    .with_reply(cw_core::contract::reply);
    Box::new(contract)
}

fn staked_balances_voting() -> Box<dyn Contract<Empty>> {
    let contract = ContractWrapper::new(
        cw20_staked_balance_voting::contract::execute,
        cw20_staked_balance_voting::contract::instantiate,
        cw20_staked_balance_voting::contract::query,
    )
    .with_reply(cw20_staked_balance_voting::contract::reply);
    Box::new(contract)
}

fn cw20_stake() -> Box<dyn Contract<Empty>> {
    let contract = ContractWrapper::new(
        cw20_stake::contract::execute,
        cw20_stake::contract::instantiate,
        cw20_stake::contract::query,
    );
    Box::new(contract)
}

fn cw4_contract() -> Box<dyn Contract<Empty>> {
    let contract = ContractWrapper::new(
        cw4_group::contract::execute,
        cw4_group::contract::instantiate,
        cw4_group::contract::query,
    );
    Box::new(contract)
}

fn cw4_voting_contract() -> Box<dyn Contract<Empty>> {
    let contract = ContractWrapper::new(
        cw4_voting::contract::execute,
        cw4_voting::contract::instantiate,
        cw4_voting::contract::query,
    )
    .with_reply(cw4_voting::contract::reply);
    Box::new(contract)
}

fn instantiate_with_staked_cw721_governance(
    app: &mut App,
    proposal_module_code_id: u64,
    proposal_module_instantiate: InstantiateMsg,
    initial_balances: Option<Vec<Cw20Coin>>,
) -> Addr {
    let initial_balances = initial_balances.unwrap_or_else(|| {
        vec![Cw20Coin {
            address: CREATOR_ADDR.to_string(),
            amount: Uint128::new(100_000_000),
        }]
    });

    let initial_balances: Vec<Cw20Coin> = {
        let mut already_seen = vec![];
        initial_balances
            .into_iter()
            .filter(|Cw20Coin { address, amount: _ }| {
                if already_seen.contains(address) {
                    false
                } else {
                    already_seen.push(address.clone());
                    true
                }
            })
            .collect()
    };

    let cw721_id = app.store_code(cw721_base());
    let cw721_stake_id = app.store_code(cw721_stake());
    let core_contract_id = app.store_code(cw_gov_contract());

    let nft_address = app
        .instantiate_contract(
            cw721_id,
            Addr::unchecked("ekez"),
            &cw721_base::msg::InstantiateMsg {
                minter: "ekez".to_string(),
                symbol: "token".to_string(),
                name: "ekez token best token".to_string(),
            },
            &[],
            "nft-staking",
            None,
        )
        .unwrap();

    let instantiate_core = cw_core::msg::InstantiateMsg {
        admin: None,
        name: "DAO DAO".to_string(),
        description: "A DAO that builds DAOs".to_string(),
        image_url: None,
        automatically_add_cw20s: true,
        automatically_add_cw721s: false,
        voting_module_instantiate_info: ModuleInstantiateInfo {
            code_id: cw721_stake_id,
            msg: to_binary(&cw721_stake::msg::InstantiateMsg {
                owner: Some(cw721_stake::msg::Owner::Instantiator {}),
                manager: None,
                unstaking_duration: None,
                nft_address: nft_address.to_string(),
            })
            .unwrap(),
            admin: cw_core::msg::Admin::None {},
            label: "DAO DAO voting module".to_string(),
        },
        proposal_modules_instantiate_info: vec![ModuleInstantiateInfo {
            code_id: proposal_module_code_id,
            label: "DAO DAO governance module.".to_string(),
            admin: cw_core::msg::Admin::CoreContract {},
            msg: to_binary(&proposal_module_instantiate).unwrap(),
        }],
        initial_items: None,
    };

    let core_addr = app
        .instantiate_contract(
            core_contract_id,
            Addr::unchecked(CREATOR_ADDR),
            &instantiate_core,
            &[],
            "DAO DAO",
            None,
        )
        .unwrap();

    let core_state: cw_core::query::DumpStateResponse = app
        .wrap()
        .query_wasm_smart(core_addr.clone(), &cw_core::msg::QueryMsg::DumpState {})
        .unwrap();
    let staking_addr = core_state.voting_module;

    for Cw20Coin { address, amount } in initial_balances {
        for i in 0..amount.u128() {
            app.execute_contract(
                Addr::unchecked("ekez"),
                nft_address.clone(),
                &cw721_base::msg::ExecuteMsg::Mint(cw721_base::msg::MintMsg::<Option<Empty>> {
                    token_id: format!("{}_{}", address, i),
                    owner: address.clone(),
                    token_uri: None,
                    extension: None,
                }),
                &[],
            )
            .unwrap();
            app.execute_contract(
                Addr::unchecked(address.clone()),
                nft_address.clone(),
                &cw721_base::msg::ExecuteMsg::SendNft::<Option<Empty>> {
                    contract: staking_addr.to_string(),
                    token_id: format!("{}_{}", address, i),
                    msg: to_binary("").unwrap(),
                },
                &[],
            )
            .unwrap();
        }
    }

    // Update the block so that staked balances appear.
    app.update_block(|block| block.height += 1);

    core_addr
}

fn instantiate_with_native_staked_balances_governance(
    app: &mut App,
    proposal_module_code_id: u64,
    proposal_module_instantiate: InstantiateMsg,
    initial_balances: Option<Vec<Cw20Coin>>,
) -> Addr {
    let initial_balances = initial_balances.unwrap_or_else(|| {
        vec![Cw20Coin {
            address: CREATOR_ADDR.to_string(),
            amount: Uint128::new(100_000_000),
        }]
    });

    // Collapse balances so that we can test double votes.
    let initial_balances: Vec<Cw20Coin> = {
        let mut already_seen = vec![];
        initial_balances
            .into_iter()
            .filter(|Cw20Coin { address, amount: _ }| {
                if already_seen.contains(address) {
                    false
                } else {
                    already_seen.push(address.clone());
                    true
                }
            })
            .collect()
    };

    let native_stake_id = app.store_code(native_staked_balances_voting());
    let core_contract_id = app.store_code(cw_gov_contract());

    let instantiate_core = cw_core::msg::InstantiateMsg {
        admin: None,
        name: "DAO DAO".to_string(),
        description: "A DAO that builds DAOs".to_string(),
        image_url: None,
        automatically_add_cw20s: true,
        automatically_add_cw721s: false,
        voting_module_instantiate_info: ModuleInstantiateInfo {
            code_id: native_stake_id,
            msg: to_binary(&cw_native_staked_balance_voting::msg::InstantiateMsg {
                owner: Some(cw_native_staked_balance_voting::msg::Owner::Instantiator {}),
                manager: None,
                denom: "ujuno".to_string(),
                unstaking_duration: None,
            })
            .unwrap(),
            admin: cw_core::msg::Admin::None {},
            label: "DAO DAO voting module".to_string(),
        },
        proposal_modules_instantiate_info: vec![ModuleInstantiateInfo {
            code_id: proposal_module_code_id,
            label: "DAO DAO governance module.".to_string(),
            admin: cw_core::msg::Admin::CoreContract {},
            msg: to_binary(&proposal_module_instantiate).unwrap(),
        }],
        initial_items: None,
    };

    let core_addr = app
        .instantiate_contract(
            core_contract_id,
            Addr::unchecked(CREATOR_ADDR),
            &instantiate_core,
            &[],
            "DAO DAO",
            None,
        )
        .unwrap();

    let gov_state: cw_core::query::DumpStateResponse = app
        .wrap()
        .query_wasm_smart(core_addr.clone(), &cw_core::msg::QueryMsg::DumpState {})
        .unwrap();
    let native_staking_addr = gov_state.voting_module;

    for Cw20Coin { address, amount } in initial_balances {
        app.sudo(SudoMsg::Bank(BankSudo::Mint {
            to_address: address.clone(),
            amount: vec![Coin {
                denom: "ujuno".to_string(),
                amount,
            }],
        }))
        .unwrap();
        app.execute_contract(
            Addr::unchecked(&address),
            native_staking_addr.clone(),
            &cw_native_staked_balance_voting::msg::ExecuteMsg::Stake {},
            &[Coin {
                amount,
                denom: "ujuno".to_string(),
            }],
        )
        .unwrap();
    }

    app.update_block(next_block);

    core_addr
}

fn instantiate_with_staked_balances_governance(
    app: &mut App,
    proposal_module_code_id: u64,
    proposal_module_instantiate: InstantiateMsg,
    initial_balances: Option<Vec<Cw20Coin>>,
) -> Addr {
    let initial_balances = initial_balances.unwrap_or_else(|| {
        vec![Cw20Coin {
            address: CREATOR_ADDR.to_string(),
            amount: Uint128::new(100_000_000),
        }]
    });

    // Collapse balances so that we can test double votes.
    let initial_balances: Vec<Cw20Coin> = {
        let mut already_seen = vec![];
        initial_balances
            .into_iter()
            .filter(|Cw20Coin { address, amount: _ }| {
                if already_seen.contains(address) {
                    false
                } else {
                    already_seen.push(address.clone());
                    true
                }
            })
            .collect()
    };

    let cw20_id = app.store_code(cw20_contract());
    let cw20_stake_id = app.store_code(cw20_stake());
    let staked_balances_voting_id = app.store_code(staked_balances_voting());
    let core_contract_id = app.store_code(cw_gov_contract());

    let instantiate_core = cw_core::msg::InstantiateMsg {
        admin: None,
        name: "DAO DAO".to_string(),
        description: "A DAO that builds DAOs".to_string(),
        image_url: None,
        automatically_add_cw20s: true,
        automatically_add_cw721s: false,
        voting_module_instantiate_info: ModuleInstantiateInfo {
            code_id: staked_balances_voting_id,
            msg: to_binary(&cw20_staked_balance_voting::msg::InstantiateMsg {
                active_threshold: None,
                token_info: cw20_staked_balance_voting::msg::TokenInfo::New {
                    code_id: cw20_id,
                    label: "DAO DAO governance token.".to_string(),
                    name: "DAO DAO".to_string(),
                    symbol: "DAO".to_string(),
                    decimals: 6,
                    initial_balances: initial_balances.clone(),
                    marketing: None,
                    staking_code_id: cw20_stake_id,
                    unstaking_duration: Some(Duration::Height(6)),
                    initial_dao_balance: None,
                },
            })
            .unwrap(),
            admin: cw_core::msg::Admin::None {},
            label: "DAO DAO voting module".to_string(),
        },
        proposal_modules_instantiate_info: vec![ModuleInstantiateInfo {
            code_id: proposal_module_code_id,
            label: "DAO DAO governance module.".to_string(),
            admin: cw_core::msg::Admin::CoreContract {},
            msg: to_binary(&proposal_module_instantiate).unwrap(),
        }],
        initial_items: None,
    };

    let core_addr = app
        .instantiate_contract(
            core_contract_id,
            Addr::unchecked(CREATOR_ADDR),
            &instantiate_core,
            &[],
            "DAO DAO",
            None,
        )
        .unwrap();

    let gov_state: cw_core::query::DumpStateResponse = app
        .wrap()
        .query_wasm_smart(core_addr.clone(), &cw_core::msg::QueryMsg::DumpState {})
        .unwrap();
    let voting_module = gov_state.voting_module;

    let staking_contract: Addr = app
        .wrap()
        .query_wasm_smart(
            voting_module.clone(),
            &cw20_staked_balance_voting::msg::QueryMsg::StakingContract {},
        )
        .unwrap();
    let token_contract: Addr = app
        .wrap()
        .query_wasm_smart(
            voting_module,
            &cw_core_interface::voting::Query::TokenContract {},
        )
        .unwrap();

    // Stake all the initial balances.
    for Cw20Coin { address, amount } in initial_balances {
        app.execute_contract(
            Addr::unchecked(&address),
            token_contract.clone(),
            &cw20::Cw20ExecuteMsg::Send {
                contract: staking_contract.to_string(),
                amount,
                msg: to_binary(&cw20_stake::msg::ReceiveMsg::Stake {}).unwrap(),
            },
            &[],
        )
        .unwrap();
    }

    // Update the block so that those staked balances appear.
    app.update_block(|block| block.height += 1);

    core_addr
}

fn instantiate_with_staking_active_threshold(
    app: &mut App,
    proposal_module_code_id: u64,
    proposal_module_instantiate: InstantiateMsg,
    initial_balances: Option<Vec<Cw20Coin>>,
    active_threshold: Option<ActiveThreshold>,
) -> Addr {
    let cw20_id = app.store_code(cw20_contract());
    let cw20_staking_id = app.store_code(cw20_stake_contract());
    let governance_id = app.store_code(cw_gov_contract());
    let votemod_id = app.store_code(cw20_staked_balances_voting());

    let initial_balances = initial_balances.unwrap_or_else(|| {
        vec![Cw20Coin {
            address: CREATOR_ADDR.to_string(),
            amount: Uint128::new(100_000_000),
        }]
    });

    let governance_instantiate = cw_core::msg::InstantiateMsg {
        admin: None,
        name: "DAO DAO".to_string(),
        description: "A DAO that builds DAOs".to_string(),
        image_url: None,
        automatically_add_cw20s: true,
        automatically_add_cw721s: true,
        voting_module_instantiate_info: cw_core::msg::ModuleInstantiateInfo {
            code_id: votemod_id,
            msg: to_binary(&cw20_staked_balance_voting::msg::InstantiateMsg {
                token_info: cw20_staked_balance_voting::msg::TokenInfo::New {
                    code_id: cw20_id,
                    label: "DAO DAO governance token".to_string(),
                    name: "DAO".to_string(),
                    symbol: "DAO".to_string(),
                    decimals: 6,
                    initial_balances,
                    marketing: None,
                    staking_code_id: cw20_staking_id,
                    unstaking_duration: None,
                    initial_dao_balance: None,
                },
                active_threshold,
            })
            .unwrap(),
            admin: cw_core::msg::Admin::CoreContract {},
            label: "DAO DAO voting module".to_string(),
        },
        proposal_modules_instantiate_info: vec![cw_core::msg::ModuleInstantiateInfo {
            code_id: proposal_module_code_id,
            msg: to_binary(&proposal_module_instantiate).unwrap(),
            admin: cw_core::msg::Admin::CoreContract {},
            label: "DAO DAO governance module".to_string(),
        }],
        initial_items: None,
    };

    app.instantiate_contract(
        governance_id,
        Addr::unchecked(CREATOR_ADDR),
        &governance_instantiate,
        &[],
        "DAO DAO",
        None,
    )
    .unwrap()
}

fn instantiate_with_cw4_groups_governance(
    app: &mut App,
    proposal_module_code_id: u64,
    proposal_module_instantiate: InstantiateMsg,
    initial_weights: Option<Vec<Cw20Coin>>,
) -> Addr {
    let cw4_id = app.store_code(cw4_contract());
    let core_id = app.store_code(cw_gov_contract());
    let votemod_id = app.store_code(cw4_voting_contract());

    let initial_weights = initial_weights.unwrap_or_default();

    // Remove duplicates so that we can test duplicate voting.
    let initial_weights: Vec<cw4::Member> = {
        let mut already_seen = vec![];
        initial_weights
            .into_iter()
            .filter(|Cw20Coin { address, .. }| {
                if already_seen.contains(address) {
                    false
                } else {
                    already_seen.push(address.clone());
                    true
                }
            })
            .map(|Cw20Coin { address, amount }| cw4::Member {
                addr: address,
                weight: amount.u128() as u64,
            })
            .collect()
    };

    let governance_instantiate = cw_core::msg::InstantiateMsg {
        admin: None,
        name: "DAO DAO".to_string(),
        description: "A DAO that builds DAOs".to_string(),
        image_url: None,
        automatically_add_cw20s: true,
        automatically_add_cw721s: true,
        voting_module_instantiate_info: cw_core::msg::ModuleInstantiateInfo {
            code_id: votemod_id,
            msg: to_binary(&cw4_voting::msg::InstantiateMsg {
                cw4_group_code_id: cw4_id,
                initial_members: initial_weights,
            })
            .unwrap(),
            admin: cw_core::msg::Admin::CoreContract {},
            label: "DAO DAO voting module".to_string(),
        },
        proposal_modules_instantiate_info: vec![cw_core::msg::ModuleInstantiateInfo {
            code_id: proposal_module_code_id,
            msg: to_binary(&proposal_module_instantiate).unwrap(),
            admin: cw_core::msg::Admin::CoreContract {},
            label: "DAO DAO governance module".to_string(),
        }],
        initial_items: None,
    };

    let addr = app
        .instantiate_contract(
            core_id,
            Addr::unchecked(CREATOR_ADDR),
            &governance_instantiate,
            &[],
            "DAO DAO",
            None,
        )
        .unwrap();

    // Update the block so that weights appear.
    app.update_block(|block| block.height += 1);

    addr
}

fn instantiate_with_cw20_balances_governance(
    app: &mut App,
    proposal_module_code_id: u64,
    proposal_module_instantiate: InstantiateMsg,
    initial_balances: Option<Vec<Cw20Coin>>,
) -> Addr {
    let cw20_id = app.store_code(cw20_contract());
    let core_id = app.store_code(cw_gov_contract());
    let votemod_id = app.store_code(cw20_balances_voting());

    let initial_balances = initial_balances.unwrap_or_else(|| {
        vec![Cw20Coin {
            address: CREATOR_ADDR.to_string(),
            amount: Uint128::new(100_000_000),
        }]
    });

    // Collapse balances so that we can test double votes.
    let initial_balances: Vec<Cw20Coin> = {
        let mut already_seen = vec![];
        initial_balances
            .into_iter()
            .filter(|Cw20Coin { address, amount: _ }| {
                if already_seen.contains(address) {
                    false
                } else {
                    already_seen.push(address.clone());
                    true
                }
            })
            .collect()
    };

    let governance_instantiate = cw_core::msg::InstantiateMsg {
        admin: None,
        name: "DAO DAO".to_string(),
        description: "A DAO that builds DAOs".to_string(),
        image_url: None,
        automatically_add_cw20s: true,
        automatically_add_cw721s: true,
        voting_module_instantiate_info: cw_core::msg::ModuleInstantiateInfo {
            code_id: votemod_id,
            msg: to_binary(&cw20_balance_voting::msg::InstantiateMsg {
                token_info: cw20_balance_voting::msg::TokenInfo::New {
                    code_id: cw20_id,
                    label: "DAO DAO governance token".to_string(),
                    name: "DAO".to_string(),
                    symbol: "DAO".to_string(),
                    decimals: 6,
                    initial_balances,
                    marketing: None,
                },
            })
            .unwrap(),
            admin: cw_core::msg::Admin::CoreContract {},
            label: "DAO DAO voting module".to_string(),
        },
        proposal_modules_instantiate_info: vec![cw_core::msg::ModuleInstantiateInfo {
            code_id: proposal_module_code_id,
            msg: to_binary(&proposal_module_instantiate).unwrap(),
            admin: cw_core::msg::Admin::CoreContract {},
            label: "DAO DAO governance module".to_string(),
        }],
        initial_items: None,
    };

    app.instantiate_contract(
        core_id,
        Addr::unchecked(CREATOR_ADDR),
        &governance_instantiate,
        &[],
        "DAO DAO",
        None,
    )
    .unwrap()
}

fn do_votes_cw20_balances(
    votes: Vec<TestSingleChoiceVote>,
    threshold: Threshold,
    expected_status: Status,
    total_supply: Option<Uint128>,
) {
    do_test_votes(
        votes,
        threshold,
        expected_status,
        total_supply,
        None::<DepositInfo>,
        instantiate_with_cw20_balances_governance,
    );
}

fn do_votes_staked_balances(
    votes: Vec<TestSingleChoiceVote>,
    threshold: Threshold,
    expected_status: Status,
    total_supply: Option<Uint128>,
) {
    do_test_votes(
        votes,
        threshold,
        expected_status,
        total_supply,
        None::<DepositInfo>,
        instantiate_with_staked_balances_governance,
    );
}

fn do_votes_nft_balances(
    votes: Vec<TestSingleChoiceVote>,
    threshold: Threshold,
    expected_status: Status,
    total_supply: Option<Uint128>,
) {
    do_test_votes(
        votes,
        threshold,
        expected_status,
        total_supply,
        None,
        instantiate_with_staked_cw721_governance,
    );
}

fn do_votes_native_staked_balances(
    votes: Vec<TestSingleChoiceVote>,
    threshold: Threshold,
    expected_status: Status,
    total_supply: Option<Uint128>,
) {
    do_test_votes(
        votes,
        threshold,
        expected_status,
        total_supply,
        None,
        instantiate_with_native_staked_balances_governance,
    );
}

fn do_votes_cw4_weights(
    votes: Vec<TestSingleChoiceVote>,
    threshold: Threshold,
    expected_status: Status,
    total_supply: Option<Uint128>,
) {
    do_test_votes(
        votes,
        threshold,
        expected_status,
        total_supply,
        None::<DepositInfo>,
        instantiate_with_cw4_groups_governance,
    );
}

fn do_test_votes<F>(
    votes: Vec<TestSingleChoiceVote>,
    threshold: Threshold,
    expected_status: Status,
    total_supply: Option<Uint128>,
    deposit_info: Option<DepositInfo>,
    setup_governance: F,
) -> (App, Addr)
where
    F: Fn(&mut App, u64, InstantiateMsg, Option<Vec<Cw20Coin>>) -> Addr,
{
    let mut app = App::default();
    let govmod_id = app.store_code(proposal_contract());

    let mut initial_balances = votes
        .iter()
        .map(|TestSingleChoiceVote { voter, weight, .. }| Cw20Coin {
            address: voter.to_string(),
            amount: *weight,
        })
        .collect::<Vec<Cw20Coin>>();
    let initial_balances_supply = votes.iter().fold(Uint128::zero(), |p, n| p + n.weight);
    let to_fill = total_supply.map(|total_supply| total_supply - initial_balances_supply);
    if let Some(fill) = to_fill {
        initial_balances.push(Cw20Coin {
            address: "filler".to_string(),
            amount: fill,
        })
    }

    let proposer = match votes.first() {
        Some(vote) => vote.voter.clone(),
        None => panic!("do_test_votes must have at least one vote."),
    };

    let max_voting_period = cw_utils::Duration::Height(6);
    let instantiate = InstantiateMsg {
        threshold,
        max_voting_period,
        min_voting_period: None,
        only_members_execute: false,
        allow_revoting: false,
        deposit_info,
    };

    let governance_addr =
        setup_governance(&mut app, govmod_id, instantiate, Some(initial_balances));

    let governance_modules: Vec<Addr> = app
        .wrap()
        .query_wasm_smart(
            governance_addr.clone(),
            &cw_core::msg::QueryMsg::ProposalModules {
                start_after: None,
                limit: None,
            },
        )
        .unwrap();

    assert_eq!(governance_modules.len(), 1);
    let govmod_single = governance_modules.into_iter().next().unwrap();

    // Allow a proposal deposit as needed.
    let config: Config = app
        .wrap()
        .query_wasm_smart(govmod_single.clone(), &QueryMsg::Config {})
        .unwrap();
    if let Some(CheckedDepositInfo {
        ref token, deposit, ..
    }) = config.deposit_info
    {
        app.execute_contract(
            Addr::unchecked(&proposer),
            token.clone(),
            &cw20_base::msg::ExecuteMsg::IncreaseAllowance {
                spender: govmod_single.to_string(),
                amount: deposit,
                expires: None,
            },
            &[],
        )
        .unwrap();
    }

    app.execute_contract(
        Addr::unchecked(&proposer),
        govmod_single.clone(),
        &ExecuteMsg::Propose {
            title: "A simple text proposal".to_string(),
            description: "This is a simple text proposal".to_string(),
            msgs: vec![],
        },
        &[],
    )
    .unwrap();

    // Cast votes.
    for vote in votes {
        let TestSingleChoiceVote {
            voter,
            position,
            weight,
            should_execute,
        } = vote;
        // Vote on the proposal.
        let res = app.execute_contract(
            Addr::unchecked(voter.clone()),
            govmod_single.clone(),
            &ExecuteMsg::Vote {
                proposal_id: 1,
                vote: position,
            },
            &[],
        );
        match should_execute {
            ShouldExecute::Yes => {
                assert!(res.is_ok());
                // Check that the vote was recorded correctly.
                let vote: VoteResponse = app
                    .wrap()
                    .query_wasm_smart(
                        govmod_single.clone(),
                        &QueryMsg::GetVote {
                            proposal_id: 1,
                            voter: voter.clone(),
                        },
                    )
                    .unwrap();
                let expected = VoteResponse {
                    vote: Some(VoteInfo {
                        voter: Addr::unchecked(&voter),
                        vote: position,
                        power: match config.deposit_info {
                            Some(CheckedDepositInfo { deposit, .. }) => {
                                if proposer == voter {
                                    weight - deposit
                                } else {
                                    weight
                                }
                            }
                            None => weight,
                        },
                    }),
                };
                assert_eq!(vote, expected)
            }
            ShouldExecute::No => {
                res.unwrap_err();
            }
            ShouldExecute::Meh => (),
        }
    }

    let proposal: ProposalResponse = app
        .wrap()
        .query_wasm_smart(govmod_single, &QueryMsg::Proposal { proposal_id: 1 })
        .unwrap();

    assert_eq!(proposal.proposal.status, expected_status);

    (app, governance_addr)
}

// Creates a proposal and then executes a series of votes on those
// proposals. Asserts both that those votes execute as expected and
// that the final status of the proposal is what is expected. Returns
// the address of the governance contract that it has created so that
// callers may do additional inspection of the contract's state.
fn do_test_votes_cw20_balances(
    votes: Vec<TestSingleChoiceVote>,
    threshold: Threshold,
    expected_status: Status,
    total_supply: Option<Uint128>,
    deposit_info: Option<DepositInfo>,
) -> (App, Addr) {
    do_test_votes(
        votes,
        threshold,
        expected_status,
        total_supply,
        deposit_info,
        instantiate_with_cw20_balances_governance,
    )
}

#[test]
fn test_propose() {
    let mut app = App::default();
    let govmod_id = app.store_code(proposal_contract());

    let threshold = Threshold::AbsolutePercentage {
        percentage: PercentageThreshold::Majority {},
    };
    let max_voting_period = cw_utils::Duration::Height(6);
    let instantiate = InstantiateMsg {
        threshold: threshold.clone(),
        max_voting_period,
        min_voting_period: None,
        only_members_execute: false,
        allow_revoting: false,
        deposit_info: None,
    };

    let governance_addr =
        instantiate_with_cw20_balances_governance(&mut app, govmod_id, instantiate, None);
    let governance_modules: Vec<Addr> = app
        .wrap()
        .query_wasm_smart(
            governance_addr.clone(),
            &cw_core::msg::QueryMsg::ProposalModules {
                start_after: None,
                limit: None,
            },
        )
        .unwrap();

    assert_eq!(governance_modules.len(), 1);
    let govmod_single = governance_modules.into_iter().next().unwrap();

    // Check that the governance module has been configured correctly.
    let config: Config = app
        .wrap()
        .query_wasm_smart(govmod_single.clone(), &QueryMsg::Config {})
        .unwrap();
    let expected = Config {
        threshold: threshold.clone(),
        max_voting_period,
        min_voting_period: None,
        only_members_execute: false,
        allow_revoting: false,
        dao: governance_addr,
        deposit_info: None,
    };
    assert_eq!(config, expected);

    // Create a new proposal.
    app.execute_contract(
        Addr::unchecked(CREATOR_ADDR),
        govmod_single.clone(),
        &ExecuteMsg::Propose {
            title: "A simple text proposal".to_string(),
            description: "This is a simple text proposal".to_string(),
            msgs: vec![],
        },
        &[],
    )
    .unwrap();

    let created: ProposalResponse = app
        .wrap()
        .query_wasm_smart(govmod_single, &QueryMsg::Proposal { proposal_id: 1 })
        .unwrap();
    let current_block = app.block_info();
    let expected = SingleChoiceProposal {
        title: "A simple text proposal".to_string(),
        description: "This is a simple text proposal".to_string(),
        proposer: Addr::unchecked(CREATOR_ADDR),
        start_height: current_block.height,
        expiration: max_voting_period.after(&current_block),
        min_voting_period: None,
        threshold,
        allow_revoting: false,
        total_power: Uint128::new(100_000_000),
        msgs: vec![],
        status: Status::Open,
        votes: Votes::zero(),
        deposit_info: None,
        created: current_block.time,
        last_updated: current_block.time,
    };

    assert_eq!(created.proposal, expected);
    assert_eq!(created.id, 1u64);
}

#[test]
fn test_propose_supports_stargate_message() {
    let mut app = App::default();
    let govmod_id = app.store_code(proposal_contract());

    let threshold = Threshold::AbsolutePercentage {
        percentage: PercentageThreshold::Majority {},
    };
    let max_voting_period = cw_utils::Duration::Height(6);
    let instantiate = InstantiateMsg {
        threshold: threshold.clone(),
        max_voting_period,
        min_voting_period: None,
        only_members_execute: false,
        allow_revoting: false,
        deposit_info: None,
    };

    let governance_addr =
        instantiate_with_cw20_balances_governance(&mut app, govmod_id, instantiate, None);
    let governance_modules: Vec<Addr> = app
        .wrap()
        .query_wasm_smart(
            governance_addr,
            &cw_core::msg::QueryMsg::ProposalModules {
                start_after: None,
                limit: None,
            },
        )
        .unwrap();

    assert_eq!(governance_modules.len(), 1);
    let govmod_single = governance_modules.into_iter().next().unwrap();

    // Create a new proposal.
    app.execute_contract(
        Addr::unchecked(CREATOR_ADDR),
        govmod_single.clone(),
        &ExecuteMsg::Propose {
            title: "A simple text proposal".to_string(),
            description: "This is a simple text proposal".to_string(),
            msgs: vec![CosmosMsg::Stargate {
                type_url: "foo_type".to_string(),
                value: to_binary("foo_bin").unwrap(),
            }],
        },
        &[],
    )
    .unwrap();

    let created: ProposalResponse = app
        .wrap()
        .query_wasm_smart(govmod_single, &QueryMsg::Proposal { proposal_id: 1 })
        .unwrap();
    let current_block = app.block_info();
    let expected = SingleChoiceProposal {
        title: "A simple text proposal".to_string(),
        description: "This is a simple text proposal".to_string(),
        proposer: Addr::unchecked(CREATOR_ADDR),
        start_height: current_block.height,
        expiration: max_voting_period.after(&current_block),
        min_voting_period: None,
        threshold,
        allow_revoting: false,
        total_power: Uint128::new(100_000_000),
        msgs: vec![CosmosMsg::Stargate {
            type_url: "foo_type".to_string(),
            value: to_binary("foo_bin").unwrap(),
        }],
        status: Status::Open,
        votes: Votes::zero(),
        deposit_info: None,
        created: current_block.time,
        last_updated: current_block.time,
    };

    assert_eq!(created.proposal, expected);
    assert_eq!(created.id, 1u64);
}

#[test]
fn test_vote_simple() {
    testing::test_simple_votes(do_votes_cw20_balances);
    testing::test_simple_votes(do_votes_cw4_weights);
    testing::test_simple_votes(do_votes_staked_balances);
    testing::test_simple_votes(do_votes_nft_balances);
    testing::test_simple_votes(do_votes_native_staked_balances)
}

#[test]
fn test_simple_vote_no_overflow() {
    testing::test_simple_vote_no_overflow(do_votes_cw20_balances);
    testing::test_simple_vote_no_overflow(do_votes_staked_balances);
    testing::test_simple_vote_no_overflow(do_votes_native_staked_balances);
}

#[test]
fn test_vote_no_overflow() {
    testing::test_vote_no_overflow(do_votes_cw20_balances);
    testing::test_vote_no_overflow(do_votes_staked_balances);
    testing::test_vote_no_overflow(do_votes_native_staked_balances);
}

#[test]
fn test_simple_early_rejection() {
    testing::test_simple_early_rejection(do_votes_cw20_balances);
    testing::test_simple_early_rejection(do_votes_cw4_weights);
    testing::test_simple_early_rejection(do_votes_staked_balances);
    testing::test_simple_early_rejection(do_votes_native_staked_balances);
}

#[test]
fn test_vote_abstain_only() {
    testing::test_vote_abstain_only(do_votes_cw20_balances);
    testing::test_vote_abstain_only(do_votes_cw4_weights);
    testing::test_vote_abstain_only(do_votes_staked_balances);
    testing::test_vote_abstain_only(do_votes_native_staked_balances);
}

#[test]
fn test_tricky_rounding() {
    testing::test_tricky_rounding(do_votes_cw20_balances);
    testing::test_tricky_rounding(do_votes_cw4_weights);
    testing::test_tricky_rounding(do_votes_staked_balances);
    testing::test_tricky_rounding(do_votes_native_staked_balances);
}

#[test]
fn test_no_double_votes() {
    testing::test_no_double_votes(do_votes_cw20_balances);
    testing::test_no_double_votes(do_votes_cw4_weights);
    testing::test_no_double_votes(do_votes_staked_balances);
    testing::test_no_double_votes(do_votes_nft_balances);
    testing::test_no_double_votes(do_votes_native_staked_balances);
}

#[test]
fn test_votes_favor_yes() {
    testing::test_votes_favor_yes(do_votes_cw20_balances);
    testing::test_votes_favor_yes(do_votes_staked_balances);
    testing::test_votes_favor_yes(do_votes_nft_balances);
    testing::test_votes_favor_yes(do_votes_native_staked_balances);
}

#[test]
fn test_votes_low_threshold() {
    testing::test_votes_low_threshold(do_votes_cw20_balances);
    testing::test_votes_low_threshold(do_votes_cw4_weights);
    testing::test_votes_low_threshold(do_votes_staked_balances);
    testing::test_votes_low_threshold(do_votes_nft_balances);
    testing::test_votes_low_threshold(do_votes_native_staked_balances);
}

#[test]
fn test_majority_vs_half() {
    testing::test_majority_vs_half(do_votes_cw20_balances);
    testing::test_majority_vs_half(do_votes_cw4_weights);
    testing::test_majority_vs_half(do_votes_staked_balances);
    testing::test_majority_vs_half(do_votes_nft_balances);
    testing::test_majority_vs_half(do_votes_native_staked_balances);
}

#[test]
fn test_pass_threshold_not_quorum() {
    testing::test_pass_threshold_not_quorum(do_votes_cw20_balances);
    testing::test_pass_threshold_not_quorum(do_votes_cw4_weights);
    testing::test_pass_threshold_not_quorum(do_votes_staked_balances);
    testing::test_pass_threshold_not_quorum(do_votes_nft_balances);
    testing::test_pass_threshold_not_quorum(do_votes_native_staked_balances);
}

#[test]
fn test_pass_threshold_exactly_quorum() {
    testing::test_pass_exactly_quorum(do_votes_cw20_balances);
    testing::test_pass_exactly_quorum(do_votes_cw4_weights);
    testing::test_pass_exactly_quorum(do_votes_staked_balances);
    testing::test_pass_exactly_quorum(do_votes_nft_balances);
    testing::test_pass_exactly_quorum(do_votes_native_staked_balances);
}

/// Generate some random voting selections and make sure they behave
/// as expected. We split this test up as these take a while and cargo
/// can parallize tests.
#[test]
fn fuzz_voting_cw20_balances() {
    testing::fuzz_voting(do_votes_cw20_balances)
}

#[test]
fn fuzz_voting_cw4_weights() {
    testing::fuzz_voting(do_votes_cw4_weights)
}

#[test]
fn fuzz_voting_staked_balances() {
    testing::fuzz_voting(do_votes_staked_balances)
}

#[test]
fn fuzz_voting_native_staked_balances() {
    testing::fuzz_voting(do_votes_native_staked_balances)
}

/// Instantiate the contract and use the voting module's token
/// contract as the proposal deposit token.
#[test]
fn test_voting_module_token_proposal_deposit_instantiate() {
    let mut app = App::default();
    let govmod_id = app.store_code(proposal_contract());

    let threshold = Threshold::AbsolutePercentage {
        percentage: PercentageThreshold::Majority {},
    };
    let max_voting_period = cw_utils::Duration::Height(6);
    let instantiate = InstantiateMsg {
        threshold,
        max_voting_period,
        min_voting_period: None,
        only_members_execute: false,
        allow_revoting: false,
        deposit_info: Some(DepositInfo {
            token: DepositToken::VotingModuleToken {},
            deposit: Uint128::new(1),
            refund_failed_proposals: true,
        }),
    };

    let governance_addr =
        instantiate_with_cw20_balances_governance(&mut app, govmod_id, instantiate, None);

    let gov_state: cw_core::query::DumpStateResponse = app
        .wrap()
        .query_wasm_smart(governance_addr, &cw_core::msg::QueryMsg::DumpState {})
        .unwrap();
    let governance_modules = gov_state.proposal_modules;
    let voting_module = gov_state.voting_module;

    assert_eq!(governance_modules.len(), 1);
    let govmod_single = governance_modules.into_iter().next().unwrap();

    let config: Config = app
        .wrap()
        .query_wasm_smart(govmod_single, &QueryMsg::Config {})
        .unwrap();
    let expected_token: Addr = app
        .wrap()
        .query_wasm_smart(
            voting_module,
            &cw_core_interface::voting::Query::TokenContract {},
        )
        .unwrap();

    assert_eq!(
        config.deposit_info,
        Some(CheckedDepositInfo {
            token: expected_token,
            deposit: Uint128::new(1),
            refund_failed_proposals: true
        })
    )
}

/// Instantiate the contract and use a cw20 unrealated to the voting
/// module for the proposal deposit.
#[test]
fn test_different_token_proposal_deposit() {
    let mut app = App::default();
    let govmod_id = app.store_code(proposal_contract());
    let cw20_id = app.store_code(cw20_contract());
    let cw20_addr = app
        .instantiate_contract(
            cw20_id,
            Addr::unchecked(CREATOR_ADDR),
            &cw20_base::msg::InstantiateMsg {
                name: "OAD OAD".to_string(),
                symbol: "OAD".to_string(),
                decimals: 6,
                initial_balances: vec![],
                mint: None,
                marketing: None,
            },
            &[],
            "random-cw20",
            None,
        )
        .unwrap();

    let threshold = Threshold::AbsolutePercentage {
        percentage: PercentageThreshold::Majority {},
    };
    let max_voting_period = cw_utils::Duration::Height(6);
    let instantiate = InstantiateMsg {
        threshold,
        max_voting_period,
        min_voting_period: None,
        only_members_execute: false,
        allow_revoting: false,
        deposit_info: Some(DepositInfo {
            token: DepositToken::Token {
                address: cw20_addr.to_string(),
            },
            deposit: Uint128::new(1),
            refund_failed_proposals: true,
        }),
    };

    instantiate_with_cw20_balances_governance(&mut app, govmod_id, instantiate, None);
}

/// Try to instantiate the governance module with a non-cw20 as its
/// proposal deposit token. This should error as the `TokenInfo {}`
/// query ought to fail.
#[test]
#[should_panic(expected = "Error parsing into type cw20_balance_voting::msg::QueryMsg")]
fn test_bad_token_proposal_deposit() {
    let mut app = App::default();
    let govmod_id = app.store_code(proposal_contract());
    let cw20_id = app.store_code(cw20_contract());
    let votemod_id = app.store_code(cw20_balances_voting());

    let votemod_addr = app
        .instantiate_contract(
            votemod_id,
            Addr::unchecked(CREATOR_ADDR),
            &cw20_balance_voting::msg::InstantiateMsg {
                token_info: cw20_balance_voting::msg::TokenInfo::New {
                    code_id: cw20_id,
                    label: "DAO DAO governance token".to_string(),
                    name: "DAO".to_string(),
                    symbol: "DAO".to_string(),
                    decimals: 6,
                    initial_balances: vec![Cw20Coin {
                        address: CREATOR_ADDR.to_string(),
                        amount: Uint128::new(1),
                    }],
                    marketing: None,
                },
            },
            &[],
            "random-vote-module",
            None,
        )
        .unwrap();

    let threshold = Threshold::AbsolutePercentage {
        percentage: PercentageThreshold::Majority {},
    };
    let max_voting_period = cw_utils::Duration::Height(6);
    let instantiate = InstantiateMsg {
        threshold,
        max_voting_period,
        min_voting_period: None,
        only_members_execute: false,
        allow_revoting: false,
        deposit_info: Some(DepositInfo {
            token: DepositToken::Token {
                address: votemod_addr.to_string(),
            },
            deposit: Uint128::new(1),
            refund_failed_proposals: true,
        }),
    };

    instantiate_with_cw20_balances_governance(&mut app, govmod_id, instantiate, None);
}

#[test]
fn test_take_proposal_deposit() {
    let mut app = App::default();
    let govmod_id = app.store_code(proposal_contract());

    let threshold = Threshold::AbsolutePercentage {
        percentage: PercentageThreshold::Majority {},
    };
    let max_voting_period = cw_utils::Duration::Height(6);
    let instantiate = InstantiateMsg {
        threshold,
        max_voting_period,
        min_voting_period: None,
        only_members_execute: false,
        allow_revoting: false,
        deposit_info: Some(DepositInfo {
            token: DepositToken::VotingModuleToken {},
            deposit: Uint128::new(1),
            refund_failed_proposals: true,
        }),
    };

    let governance_addr = instantiate_with_cw20_balances_governance(
        &mut app,
        govmod_id,
        instantiate,
        Some(vec![Cw20Coin {
            address: "ekez".to_string(),
            amount: Uint128::new(2),
        }]),
    );

    let gov_state: cw_core::query::DumpStateResponse = app
        .wrap()
        .query_wasm_smart(governance_addr, &cw_core::msg::QueryMsg::DumpState {})
        .unwrap();
    let governance_modules = gov_state.proposal_modules;

    assert_eq!(governance_modules.len(), 1);
    let govmod_single = governance_modules.into_iter().next().unwrap();

    let govmod_config: Config = app
        .wrap()
        .query_wasm_smart(govmod_single.clone(), &QueryMsg::Config {})
        .unwrap();
    let CheckedDepositInfo {
        token,
        deposit,
        refund_failed_proposals,
    } = govmod_config.deposit_info.unwrap();
    assert!(refund_failed_proposals);
    assert_eq!(deposit, Uint128::new(1));

    // This should fail because we have not created an allowance for
    // the proposal deposit.
    app.execute_contract(
        Addr::unchecked("ekez"),
        govmod_single.clone(),
        &ExecuteMsg::Propose {
            title: "A simple text proposal".to_string(),
            description: "This is a simple text proposal".to_string(),
            msgs: vec![],
        },
        &[],
    )
    .unwrap_err();

    // Allow a proposal deposit.
    app.execute_contract(
        Addr::unchecked("ekez"),
        token.clone(),
        &cw20_base::msg::ExecuteMsg::IncreaseAllowance {
            spender: govmod_single.to_string(),
            amount: Uint128::new(1),
            expires: None,
        },
        &[],
    )
    .unwrap();

    // Now we can create a proposal.
    app.execute_contract(
        Addr::unchecked("ekez"),
        govmod_single,
        &ExecuteMsg::Propose {
            title: "A simple text proposal".to_string(),
            description: "This is a simple text proposal".to_string(),
            msgs: vec![],
        },
        &[],
    )
    .unwrap();

    // Check that our balance was deducted.
    let balance: cw20::BalanceResponse = app
        .wrap()
        .query_wasm_smart(
            token,
            &cw20::Cw20QueryMsg::Balance {
                address: "ekez".to_string(),
            },
        )
        .unwrap();
    assert_eq!(balance.balance, Uint128::new(1))
}

#[test]
fn test_deposit_return_on_execute() {
    // Will create a proposal and execute it, one token will be
    // deposited to create said proposal, expectation is that the
    // token is then returned once the proposal is executed.
    let (mut app, governance_addr) = do_test_votes_cw20_balances(
        vec![TestSingleChoiceVote {
            voter: "ekez".to_string(),
            position: Vote::Yes,
            weight: Uint128::new(10),
            should_execute: ShouldExecute::Yes,
        }],
        Threshold::AbsolutePercentage {
            percentage: PercentageThreshold::Percent(Decimal::percent(90)),
        },
        Status::Passed,
        None,
        Some(DepositInfo {
            token: DepositToken::VotingModuleToken {},
            deposit: Uint128::new(1),
            refund_failed_proposals: false,
        }),
    );
    let gov_state: cw_core::query::DumpStateResponse = app
        .wrap()
        .query_wasm_smart(governance_addr, &cw_core::msg::QueryMsg::DumpState {})
        .unwrap();
    let governance_modules = gov_state.proposal_modules;

    assert_eq!(governance_modules.len(), 1);
    let govmod_single = governance_modules.into_iter().next().unwrap();

    let govmod_config: Config = app
        .wrap()
        .query_wasm_smart(govmod_single.clone(), &QueryMsg::Config {})
        .unwrap();
    let CheckedDepositInfo { token, .. } = govmod_config.deposit_info.unwrap();
    let balance: cw20::BalanceResponse = app
        .wrap()
        .query_wasm_smart(
            token.clone(),
            &cw20::Cw20QueryMsg::Balance {
                address: "ekez".to_string(),
            },
        )
        .unwrap();

    // Proposal has not been executed so deposit has not been
    // refunded.
    assert_eq!(balance.balance, Uint128::new(9));

    // Execute the proposal, this should cause the deposit to be
    // refunded.
    app.execute_contract(
        Addr::unchecked("ekez"),
        govmod_single,
        &ExecuteMsg::Execute { proposal_id: 1 },
        &[],
    )
    .unwrap();

    let balance: cw20::BalanceResponse = app
        .wrap()
        .query_wasm_smart(
            token,
            &cw20::Cw20QueryMsg::Balance {
                address: "ekez".to_string(),
            },
        )
        .unwrap();

    // Proposal has been executed so deposit has been refunded.
    assert_eq!(balance.balance, Uint128::new(10));
}

#[test]
fn test_close_open_proposal() {
    let (mut app, governance_addr) = do_test_votes_cw20_balances(
        vec![TestSingleChoiceVote {
            voter: "ekez".to_string(),
            position: Vote::No,
            weight: Uint128::new(10),
            should_execute: ShouldExecute::Yes,
        }],
        Threshold::AbsolutePercentage {
            percentage: PercentageThreshold::Percent(Decimal::percent(90)),
        },
        Status::Open,
        Some(Uint128::new(100)),
        Some(DepositInfo {
            token: DepositToken::VotingModuleToken {},
            deposit: Uint128::new(1),
            refund_failed_proposals: true,
        }),
    );

    let gov_state: cw_core::query::DumpStateResponse = app
        .wrap()
        .query_wasm_smart(governance_addr, &cw_core::msg::QueryMsg::DumpState {})
        .unwrap();
    let governance_modules = gov_state.proposal_modules;

    assert_eq!(governance_modules.len(), 1);
    let govmod_single = governance_modules.into_iter().next().unwrap();

    // Close the proposal, this should error as the proposal is still
    // open and not expired.
    app.execute_contract(
        Addr::unchecked("keze"),
        govmod_single.clone(),
        &ExecuteMsg::Close { proposal_id: 1 },
        &[],
    )
    .unwrap_err();

    // Make the proposal expire.
    app.update_block(|block| block.height += 10);

    // Close the proposal, this should work as the proposal is now
    // open and expired.
    app.execute_contract(
        Addr::unchecked("keze"),
        govmod_single.clone(),
        &ExecuteMsg::Close { proposal_id: 1 },
        &[],
    )
    .unwrap();

    // Check that a refund was issued.
    let govmod_config: Config = app
        .wrap()
        .query_wasm_smart(govmod_single, &QueryMsg::Config {})
        .unwrap();
    let CheckedDepositInfo { token, .. } = govmod_config.deposit_info.unwrap();
    let balance: cw20::BalanceResponse = app
        .wrap()
        .query_wasm_smart(
            token,
            &cw20::Cw20QueryMsg::Balance {
                address: "ekez".to_string(),
            },
        )
        .unwrap();

    // Proposal has not been closed so deposit has been
    // refunded.
    assert_eq!(balance.balance, Uint128::new(10));
}

#[test]
fn test_zero_deposit() {
    do_test_votes_cw20_balances(
        vec![TestSingleChoiceVote {
            voter: "ekez".to_string(),
            position: Vote::Yes,
            weight: Uint128::new(10),
            should_execute: ShouldExecute::Yes,
        }],
        Threshold::AbsolutePercentage {
            percentage: PercentageThreshold::Percent(Decimal::percent(90)),
        },
        Status::Passed,
        None,
        Some(DepositInfo {
            token: DepositToken::VotingModuleToken {},
            deposit: Uint128::new(0),
            refund_failed_proposals: false,
        }),
    );
}

#[test]
fn test_deposit_return_on_close() {
    let (mut app, governance_addr) = do_test_votes_cw20_balances(
        vec![TestSingleChoiceVote {
            voter: "ekez".to_string(),
            position: Vote::No,
            weight: Uint128::new(10),
            should_execute: ShouldExecute::Yes,
        }],
        Threshold::AbsolutePercentage {
            percentage: PercentageThreshold::Percent(Decimal::percent(90)),
        },
        Status::Rejected,
        None,
        Some(DepositInfo {
            token: DepositToken::VotingModuleToken {},
            deposit: Uint128::new(1),
            refund_failed_proposals: true,
        }),
    );
    let gov_state: cw_core::query::DumpStateResponse = app
        .wrap()
        .query_wasm_smart(governance_addr, &cw_core::msg::QueryMsg::DumpState {})
        .unwrap();
    let governance_modules = gov_state.proposal_modules;

    assert_eq!(governance_modules.len(), 1);
    let govmod_single = governance_modules.into_iter().next().unwrap();

    let govmod_config: Config = app
        .wrap()
        .query_wasm_smart(govmod_single.clone(), &QueryMsg::Config {})
        .unwrap();
    let CheckedDepositInfo { token, .. } = govmod_config.deposit_info.unwrap();
    let balance: cw20::BalanceResponse = app
        .wrap()
        .query_wasm_smart(
            token.clone(),
            &cw20::Cw20QueryMsg::Balance {
                address: "ekez".to_string(),
            },
        )
        .unwrap();

    // Proposal has not been closed so deposit has not been
    // refunded.
    assert_eq!(balance.balance, Uint128::new(9));

    // Close the proposal, this should cause the deposit to be
    // refunded.
    app.execute_contract(
        Addr::unchecked("ekez"),
        govmod_single,
        &ExecuteMsg::Close { proposal_id: 1 },
        &[],
    )
    .unwrap();

    let balance: cw20::BalanceResponse = app
        .wrap()
        .query_wasm_smart(
            token,
            &cw20::Cw20QueryMsg::Balance {
                address: "ekez".to_string(),
            },
        )
        .unwrap();

    // Proposal has been closed so deposit has been refunded.
    assert_eq!(balance.balance, Uint128::new(10));
}

#[test]
fn test_execute_proposal_with_auth() {
    let init_funds = vec![coin(1000000, "juno"), coin(100, "other")];
    let mut app = App::new(|router, _, storage| {
        // initialization moved to App construction
        router
            .bank
            .init_balance(storage, &Addr::unchecked("McDuck"), init_funds)
            .unwrap();
    });

    // Create a proposal manager (gov module)
    let govmod_id = app.store_code(single_proposal_contract());
    let gov_instantiate = InstantiateMsg {
        threshold: Threshold::ThresholdQuorum {
            threshold: PercentageThreshold::Majority {},
            // ToDo: We may want to allow zero here so that all proposals immediately pass and
            // authorization gets delegated to the auth module
            quorum: PercentageThreshold::Percent(Decimal::percent(10)),
        },
        max_voting_period: Duration::Height(10),
        only_members_execute: false,
        allow_revoting: false,
        deposit_info: None,
    };

    // Create the DAO (core)
    let core_addr = instantiate_with_staked_balances_governance(
        &mut app,
        govmod_id,
        gov_instantiate,
        Some(vec![
            Cw20Coin {
                address: "nico".to_string(),
                amount: Uint128::new(100),
            },
            Cw20Coin {
                address: "stranger".to_string(),
                amount: Uint128::new(10),
            },
        ]),
    );

    // Let's give the dao some funds
    let amount = coins(100000, "juno");
    let bank = BankMsg::Send {
        to_address: core_addr.to_string(),
        amount,
    };
    let msg: CosmosMsg = bank.clone().into();
    app.execute_multi(Addr::unchecked("McDuck"), vec![msg])
        .unwrap();

    // A dao can have several proposal/gov modules. Get the first one.
    let gov_state: cw_core::query::DumpStateResponse = app
        .wrap()
        .query_wasm_smart(core_addr.clone(), &cw_core::msg::QueryMsg::DumpState {})
        .unwrap();
    let proposal_modules = gov_state.proposal_modules;

    assert_eq!(proposal_modules.len(), 1);
    let proposal_single = proposal_modules.into_iter().next().unwrap();

    // Create an auth manager and add it to the proposal manager (gov module)
    let auth_middleware_id = app.store_code(cw_authorization_middleware_contract());
    let auth_middlware_instantiate = cw_auth_middleware::msg::InstantiateMsg {};
    let auth_middleware_addr = app
        .instantiate_contract(
            auth_middleware_id,
            core_addr.clone(), // Cheating. This should go through a proposal.
            &auth_middlware_instantiate,
            &[],
            "Auth Manager",
            None,
        )
        .unwrap();

    // adding the auths module to the proposal
    app.execute_contract(
        core_addr.clone(), // Cheating. This should go through a proposal.
        proposal_single.clone(),
        &ExecuteMsg::AddAuthorizationModule {
            address: auth_middleware_addr.to_string(),
        },
        &[],
    )
    .unwrap();

    app.execute_contract(
        core_addr.clone(), // Cheating. This should go through a proposal.
        auth_middleware_addr.clone(),
        &cw_auth_middleware::msg::ExecuteMsg::ReplaceOwner {
            new_dao: proposal_single.clone(),
        },
        &[],
    )
    .unwrap();

    // Create a proposal
    app.execute_contract(
        Addr::unchecked("nico"),
        proposal_single.clone(),
        &ExecuteMsg::Propose {
            title: "This proposal will pass...".to_string(),
            description: "but will be allowed depending on the auth module".to_string(),
            msgs: vec![],
        },
        &[],
    )
    .unwrap();

    // Vote on it
    app.execute_contract(
        Addr::unchecked("nico"),
        proposal_single.clone(),
        &ExecuteMsg::Vote {
            proposal_id: 1,
            vote: Vote::Yes,
        },
        &[],
    )
    .unwrap();

    // Adding a simple authorization contract
    let whitelist_id = app.store_code(cw_whitelist_contract());
    let whitelist_addr = app
        .instantiate_contract(
            whitelist_id,
            Addr::unchecked("Shouldn't matter"),
            &whitelist::msg::InstantiateMsg {
                dao: core_addr.clone(),
            },
            &[],
            "Whitelist auth",
            None,
        )
        .unwrap();

    // Only the dao can add authorizations to the whitelist
    let whitelisted_addr = Addr::unchecked("whitelisted_addr");
    let _err = app
        .execute_contract(
            Addr::unchecked("Anyone"),
            whitelist_addr.clone(),
            &whitelist::msg::ExecuteMsg::Allow {
                addr: whitelisted_addr.to_string(),
            },
            &[],
        )
        .unwrap_err(); // This fails!

    app.execute_contract(
        Addr::unchecked(core_addr.clone()), // Cheating here. This should go through a proposal
        whitelist_addr.clone(),
        &whitelist::msg::ExecuteMsg::Allow {
            addr: whitelisted_addr.to_string(),
        },
        &[],
    )
    .unwrap(); // The address has been whitelisted

    // Add the whitelist to the list of auths
    app.execute_contract(
        Addr::unchecked(proposal_single.clone()), // Cheating here. This should go through a proposal
        auth_middleware_addr.clone(),
        &cw_auth_middleware::msg::ExecuteMsg::AddAuthorization {
            auth_contract: whitelist_addr.to_string(),
        },
        &[],
    )
    .unwrap();

    // Execute the proposal by someone who is not whitelisted
    app.execute_contract(
        Addr::unchecked("RaNdO"),
        proposal_single.clone(),
        &ExecuteMsg::Execute { proposal_id: 1 },
        &[],
    )
    .unwrap_err();

    // Execute the proposal by someone who is whitelisted
    app.execute_contract(
        whitelisted_addr.clone(),
        proposal_single.clone(),
        &ExecuteMsg::Execute { proposal_id: 1 },
        &[],
    )
    .unwrap();

    // Adding a filtering authorization contract
    let message_filter_id = app.store_code(cw_message_filter_contract());
    let message_filter_addr = app
        .instantiate_contract(
            message_filter_id,
            Addr::unchecked("Shouldn't matter"),
            &message_filter::msg::InstantiateMsg {
                dao: core_addr.clone(),
                kind: message_filter::state::Kind::Allow {},
            },
            &[],
            "Allow some message types - auth",
            None,
        )
        .unwrap();
    app.execute_contract(
        Addr::unchecked(proposal_single.clone()), // Cheating here. This should go through a proposal
        auth_middleware_addr.clone(),
        &cw_auth_middleware::msg::ExecuteMsg::AddAuthorization {
            auth_contract: message_filter_addr.to_string(),
        },
        &[],
    )
    .unwrap();

    // An employee can send transactions but only on of a specific token
    let employee_addr = Addr::unchecked("employee");
    app.execute_contract(
        Addr::unchecked(core_addr.clone()), // Cheating here. This should go through a proposal
        message_filter_addr.clone(),
        &message_filter::msg::ExecuteMsg::AddAuthorization {
            addr: employee_addr.clone(),
            msg: r#"{"bank": {"send": {"to_address": {}, "amount": [{"denom": "juno", "amount": {}}]}}}"#.to_string(),
        },
        &[],
    )
    .unwrap();

    // Create a proposal to spend some tokens
    let amount = coins(1234, "juno");
    let bank = BankMsg::Send {
        to_address: "other_addr".to_string(),
        amount,
    };
    let msg: CosmosMsg = bank.clone().into();

    app.execute_contract(
        Addr::unchecked("nico"),
        proposal_single.clone(),
        &ExecuteMsg::Propose {
            title: "This proposal will pass...".to_string(),
            description: "but will be allowed depending on the auth module".to_string(),
            msgs: vec![msg],
        },
        &[],
    )
    .unwrap();

    // Vote on it
    app.execute_contract(
        Addr::unchecked("nico"),
        proposal_single.clone(),
        &ExecuteMsg::Vote {
            proposal_id: 2,
            vote: Vote::Yes,
        },
        &[],
    )
    .unwrap();

    // The employee tries to execute the proposal. They are not whitelisted, but
    // the message filter allows them to execute this specific message
    app.execute_contract(
        employee_addr.clone(),
        proposal_single.clone(),
        &ExecuteMsg::Execute { proposal_id: 2 },
        &[],
    )
    .unwrap(); // This should work!

    // Create a new proposal to spend some that don't match the employee's auth
    let amount = coins(1, "other");
    let bank = BankMsg::Send {
        to_address: "other_addr".to_string(),
        amount,
    };
    let msg: CosmosMsg = bank.clone().into();

    app.execute_contract(
        Addr::unchecked("nico"),
        proposal_single.clone(),
        &ExecuteMsg::Propose {
            title: "This proposal will pass...".to_string(),
            description: "but will be allowed depending on the auth module".to_string(),
            msgs: vec![msg],
        },
        &[],
    )
    .unwrap();

    // Vote on it
    app.execute_contract(
        Addr::unchecked("nico"),
        proposal_single.clone(),
        &ExecuteMsg::Vote {
            proposal_id: 3,
            vote: Vote::Yes,
        },
        &[],
    )
    .unwrap();

    // The employee tries to execute the new proposal. This should fail because the coins aren't what the auth allows them
    app.execute_contract(
        employee_addr.clone(),
        proposal_single.clone(),
        &ExecuteMsg::Execute { proposal_id: 3 },
        &[],
    )
    .unwrap_err(); // This should fail!
}

#[test]
fn test_execute_expired_proposal() {
    let mut app = App::default();
    let govmod_id = app.store_code(proposal_contract());
    let core_addr = instantiate_with_staked_balances_governance(
        &mut app,
        govmod_id,
        InstantiateMsg {
            threshold: Threshold::ThresholdQuorum {
                threshold: PercentageThreshold::Majority {},
                quorum: PercentageThreshold::Percent(Decimal::percent(10)),
            },
            max_voting_period: Duration::Height(10),
            min_voting_period: None,
            only_members_execute: true,
            allow_revoting: false,
            deposit_info: None,
        },
        Some(vec![
            Cw20Coin {
                address: "ekez".to_string(),
                amount: Uint128::new(10),
            },
            Cw20Coin {
                address: "innactive".to_string(),
                amount: Uint128::new(90),
            },
        ]),
    );

    let gov_state: cw_core::query::DumpStateResponse = app
        .wrap()
        .query_wasm_smart(core_addr, &cw_core::msg::QueryMsg::DumpState {})
        .unwrap();
    let proposal_modules = gov_state.proposal_modules;

    assert_eq!(proposal_modules.len(), 1);
    let proposal_single = proposal_modules.into_iter().next().unwrap();

    app.execute_contract(
        Addr::unchecked("ekez"),
        proposal_single.clone(),
        &ExecuteMsg::Propose {
            title: "This proposal will expire.".to_string(),
            description: "What will happen?".to_string(),
            msgs: vec![],
        },
        &[],
    )
    .unwrap();
    app.execute_contract(
        Addr::unchecked("ekez"),
        proposal_single.clone(),
        &ExecuteMsg::Vote {
            proposal_id: 1,
            vote: Vote::Yes,
        },
        &[],
    )
    .unwrap();

    // Proposal has now reached quorum but should not be passed.
    let proposal: ProposalResponse = app
        .wrap()
        .query_wasm_smart(
            proposal_single.clone(),
            &QueryMsg::Proposal { proposal_id: 1 },
        )
        .unwrap();
    assert_eq!(proposal.proposal.status, Status::Open);

    // Expire the proposal. It should now be passed as we had 100% yes
    // votes inside the quorum.
    app.update_block(|b| b.height += 10);

    let proposal: ProposalResponse = app
        .wrap()
        .query_wasm_smart(
            proposal_single.clone(),
            &QueryMsg::Proposal { proposal_id: 1 },
        )
        .unwrap();
    assert_eq!(proposal.proposal.status, Status::Passed);

    // Try to close the proposal. This should fail as the proposal is
    // passed.
    app.execute_contract(
        Addr::unchecked("ekez"),
        proposal_single.clone(),
        &ExecuteMsg::Close { proposal_id: 1 },
        &[],
    )
    .unwrap_err();

    // Check that we can execute the proposal despite the fact that it
    // is technically expired.
    app.execute_contract(
        Addr::unchecked("ekez"),
        proposal_single.clone(),
        &ExecuteMsg::Execute { proposal_id: 1 },
        &[],
    )
    .unwrap();

    // Can't execute more than once.
    app.execute_contract(
        Addr::unchecked("ekez"),
        proposal_single.clone(),
        &ExecuteMsg::Execute { proposal_id: 1 },
        &[],
    )
    .unwrap_err();

    let proposal: ProposalResponse = app
        .wrap()
        .query_wasm_smart(proposal_single, &QueryMsg::Proposal { proposal_id: 1 })
        .unwrap();
    assert_eq!(proposal.proposal.status, Status::Executed);
}

#[test]
fn test_update_config() {
    let (mut app, governance_addr) = do_test_votes_cw20_balances(
        vec![TestSingleChoiceVote {
            voter: "ekez".to_string(),
            position: Vote::No,
            weight: Uint128::new(10),
            should_execute: ShouldExecute::Yes,
        }],
        Threshold::AbsolutePercentage {
            percentage: PercentageThreshold::Percent(Decimal::percent(90)),
        },
        Status::Rejected,
        None,
        Some(DepositInfo {
            token: DepositToken::VotingModuleToken {},
            deposit: Uint128::new(1),
            refund_failed_proposals: false,
        }),
    );

    let gov_state: cw_core::query::DumpStateResponse = app
        .wrap()
        .query_wasm_smart(governance_addr, &cw_core::msg::QueryMsg::DumpState {})
        .unwrap();
    let governance_modules = gov_state.proposal_modules;

    assert_eq!(governance_modules.len(), 1);
    let govmod_single = governance_modules.into_iter().next().unwrap();

    let govmod_config: Config = app
        .wrap()
        .query_wasm_smart(govmod_single.clone(), &QueryMsg::Config {})
        .unwrap();

    assert_eq!(
        govmod_config.threshold,
        Threshold::AbsolutePercentage {
            percentage: PercentageThreshold::Percent(Decimal::percent(90)),
        }
    );

    let dao = govmod_config.dao;

    // Attempt to update the config from a non-dao address. This
    // should fail as it is unauthorized.
    app.execute_contract(
        Addr::unchecked("ekez"),
        govmod_single.clone(),
        &ExecuteMsg::UpdateConfig {
            threshold: Threshold::AbsolutePercentage {
                percentage: PercentageThreshold::Majority {},
            },
            max_voting_period: cw_utils::Duration::Height(10),
            min_voting_period: None,
            only_members_execute: false,
            allow_revoting: false,
            dao: CREATOR_ADDR.to_string(),
            deposit_info: None,
        },
        &[],
    )
    .unwrap_err();

    // Update the config from the DAO address. This should succede.
    app.execute_contract(
        dao.clone(),
        govmod_single.clone(),
        &ExecuteMsg::UpdateConfig {
            threshold: Threshold::AbsolutePercentage {
                percentage: PercentageThreshold::Majority {},
            },
            max_voting_period: cw_utils::Duration::Height(10),
            min_voting_period: None,
            only_members_execute: false,
            allow_revoting: false,
            dao: CREATOR_ADDR.to_string(),
            deposit_info: None,
        },
        &[],
    )
    .unwrap();

    let govmod_config: Config = app
        .wrap()
        .query_wasm_smart(govmod_single.clone(), &QueryMsg::Config {})
        .unwrap();

    let expected = Config {
        threshold: Threshold::AbsolutePercentage {
            percentage: PercentageThreshold::Majority {},
        },
        max_voting_period: cw_utils::Duration::Height(10),
        min_voting_period: None,
        only_members_execute: false,
        allow_revoting: false,
        dao: Addr::unchecked(CREATOR_ADDR),
        deposit_info: None,
    };
    assert_eq!(govmod_config, expected);

    // As we have changed the DAO address updating the config using
    // the original one should now fail.
    app.execute_contract(
        dao,
        govmod_single,
        &ExecuteMsg::UpdateConfig {
            threshold: Threshold::AbsolutePercentage {
                percentage: PercentageThreshold::Majority {},
            },
            max_voting_period: cw_utils::Duration::Height(10),
            min_voting_period: None,
            only_members_execute: false,
            allow_revoting: false,
            dao: CREATOR_ADDR.to_string(),
            deposit_info: None,
        },
        &[],
    )
    .unwrap_err();
}

#[test]
fn test_no_return_if_no_refunds() {
    let (mut app, governance_addr) = do_test_votes_cw20_balances(
        vec![TestSingleChoiceVote {
            voter: "ekez".to_string(),
            position: Vote::No,
            weight: Uint128::new(10),
            should_execute: ShouldExecute::Yes,
        }],
        Threshold::AbsolutePercentage {
            percentage: PercentageThreshold::Percent(Decimal::percent(90)),
        },
        Status::Rejected,
        None,
        Some(DepositInfo {
            token: DepositToken::VotingModuleToken {},
            deposit: Uint128::new(1),
            refund_failed_proposals: false,
        }),
    );
    let gov_state: cw_core::query::DumpStateResponse = app
        .wrap()
        .query_wasm_smart(governance_addr, &cw_core::msg::QueryMsg::DumpState {})
        .unwrap();
    let governance_modules = gov_state.proposal_modules;

    assert_eq!(governance_modules.len(), 1);
    let govmod_single = governance_modules.into_iter().next().unwrap();

    let govmod_config: Config = app
        .wrap()
        .query_wasm_smart(govmod_single.clone(), &QueryMsg::Config {})
        .unwrap();
    let CheckedDepositInfo { token, .. } = govmod_config.deposit_info.unwrap();

    // Close the proposal, this should cause the deposit to be
    // refunded.
    app.execute_contract(
        Addr::unchecked("ekez"),
        govmod_single,
        &ExecuteMsg::Close { proposal_id: 1 },
        &[],
    )
    .unwrap();

    let balance: cw20::BalanceResponse = app
        .wrap()
        .query_wasm_smart(
            token,
            &cw20::Cw20QueryMsg::Balance {
                address: "ekez".to_string(),
            },
        )
        .unwrap();

    // Proposal has been closed but deposit has not been refunded.
    assert_eq!(balance.balance, Uint128::new(9));
}

#[test]
fn test_query_list_proposals() {
    let mut app = App::default();
    let govmod_id = app.store_code(proposal_contract());
    let gov_addr = instantiate_with_cw20_balances_governance(
        &mut app,
        govmod_id,
        InstantiateMsg {
            threshold: Threshold::ThresholdQuorum {
                threshold: PercentageThreshold::Majority {},
                quorum: PercentageThreshold::Percent(Decimal::percent(0)),
            },
            max_voting_period: cw_utils::Duration::Height(100),
            min_voting_period: None,
            only_members_execute: true,
            allow_revoting: false,
            deposit_info: None,
        },
        Some(vec![Cw20Coin {
            address: CREATOR_ADDR.to_string(),
            amount: Uint128::new(100),
        }]),
    );

    let gov_modules: Vec<Addr> = app
        .wrap()
        .query_wasm_smart(
            gov_addr,
            &cw_core::msg::QueryMsg::ProposalModules {
                start_after: None,
                limit: None,
            },
        )
        .unwrap();
    assert_eq!(gov_modules.len(), 1);

    let govmod = gov_modules.into_iter().next().unwrap();

    for i in 1..10 {
        app.execute_contract(
            Addr::unchecked(CREATOR_ADDR),
            govmod.clone(),
            &ExecuteMsg::Propose {
                title: format!("Text proposal {}.", i),
                description: "This is a simple text proposal".to_string(),
                msgs: vec![],
            },
            &[],
        )
        .unwrap();
    }

    let proposals_forward: ProposalListResponse = app
        .wrap()
        .query_wasm_smart(
            govmod.clone(),
            &QueryMsg::ListProposals {
                start_after: None,
                limit: None,
            },
        )
        .unwrap();
    let mut proposals_backward: ProposalListResponse = app
        .wrap()
        .query_wasm_smart(
            govmod.clone(),
            &QueryMsg::ReverseProposals {
                start_before: None,
                limit: None,
            },
        )
        .unwrap();

    proposals_backward.proposals.reverse();

    assert_eq!(proposals_forward.proposals, proposals_backward.proposals);

    let expected = ProposalResponse {
        id: 1,
        proposal: SingleChoiceProposal {
            title: "Text proposal 1.".to_string(),
            description: "This is a simple text proposal".to_string(),
            proposer: Addr::unchecked(CREATOR_ADDR),
            start_height: app.block_info().height,
            expiration: cw_utils::Expiration::AtHeight(app.block_info().height + 100),
            min_voting_period: None,
            threshold: Threshold::ThresholdQuorum {
                threshold: PercentageThreshold::Majority {},
                quorum: PercentageThreshold::Percent(Decimal::percent(0)),
            },
            allow_revoting: false,
            total_power: Uint128::new(100),
            msgs: vec![],
            status: Status::Open,
            votes: Votes::zero(),
            deposit_info: None,
            created: app.block_info().time,
            last_updated: app.block_info().time,
        },
    };
    assert_eq!(proposals_forward.proposals[0], expected);

    // Get proposals (3, 5]
    let proposals_forward: ProposalListResponse = app
        .wrap()
        .query_wasm_smart(
            govmod.clone(),
            &QueryMsg::ListProposals {
                start_after: Some(3),
                limit: Some(2),
            },
        )
        .unwrap();
    let mut proposals_backward: ProposalListResponse = app
        .wrap()
        .query_wasm_smart(
            govmod,
            &QueryMsg::ReverseProposals {
                start_before: Some(6),
                limit: Some(2),
            },
        )
        .unwrap();

    let expected = ProposalResponse {
        id: 4,
        proposal: SingleChoiceProposal {
            title: "Text proposal 4.".to_string(),
            description: "This is a simple text proposal".to_string(),
            proposer: Addr::unchecked(CREATOR_ADDR),
            start_height: app.block_info().height,
            expiration: cw_utils::Expiration::AtHeight(app.block_info().height + 100),
            min_voting_period: None,
            threshold: Threshold::ThresholdQuorum {
                threshold: PercentageThreshold::Majority {},
                quorum: PercentageThreshold::Percent(Decimal::percent(0)),
            },
            allow_revoting: false,
            total_power: Uint128::new(100),
            msgs: vec![],
            status: Status::Open,
            votes: Votes::zero(),
            deposit_info: None,
            created: app.block_info().time,
            last_updated: app.block_info().time,
        },
    };
    assert_eq!(proposals_forward.proposals[0], expected);
    assert_eq!(proposals_backward.proposals[1], expected);

    proposals_backward.proposals.reverse();
    assert_eq!(proposals_forward.proposals, proposals_backward.proposals);
}

#[test]
fn test_hooks() {
    let mut app = App::default();
    let govmod_id = app.store_code(proposal_contract());

    let threshold = Threshold::AbsolutePercentage {
        percentage: PercentageThreshold::Majority {},
    };
    let max_voting_period = cw_utils::Duration::Height(6);
    let instantiate = InstantiateMsg {
        threshold,
        max_voting_period,
        min_voting_period: None,
        only_members_execute: false,
        allow_revoting: false,
        deposit_info: None,
    };

    let governance_addr =
        instantiate_with_cw20_balances_governance(&mut app, govmod_id, instantiate, None);
    let governance_modules: Vec<Addr> = app
        .wrap()
        .query_wasm_smart(
            governance_addr,
            &cw_core::msg::QueryMsg::ProposalModules {
                start_after: None,
                limit: None,
            },
        )
        .unwrap();

    assert_eq!(governance_modules.len(), 1);
    let govmod_single = governance_modules.into_iter().next().unwrap();

    let govmod_config: Config = app
        .wrap()
        .query_wasm_smart(govmod_single.clone(), &QueryMsg::Config {})
        .unwrap();
    let dao = govmod_config.dao;

    // Expect no hooks
    let hooks: HooksResponse = app
        .wrap()
        .query_wasm_smart(govmod_single.clone(), &QueryMsg::ProposalHooks {})
        .unwrap();
    assert_eq!(hooks.hooks.len(), 0);

    let hooks: HooksResponse = app
        .wrap()
        .query_wasm_smart(govmod_single.clone(), &QueryMsg::VoteHooks {})
        .unwrap();
    assert_eq!(hooks.hooks.len(), 0);

    let msg = ExecuteMsg::AddProposalHook {
        address: "some_addr".to_string(),
    };

    // Expect error as sender is not DAO
    let _err = app
        .execute_contract(
            Addr::unchecked(CREATOR_ADDR),
            govmod_single.clone(),
            &msg,
            &[],
        )
        .unwrap_err();

    // Expect success as sender is now DAO
    let _res = app
        .execute_contract(dao.clone(), govmod_single.clone(), &msg, &[])
        .unwrap();

    let hooks: HooksResponse = app
        .wrap()
        .query_wasm_smart(govmod_single.clone(), &QueryMsg::ProposalHooks {})
        .unwrap();
    assert_eq!(hooks.hooks.len(), 1);

    // Expect error as hook is already set
    let _err = app
        .execute_contract(dao.clone(), govmod_single.clone(), &msg, &[])
        .unwrap_err();

    // Expect error as hook does not exist
    let _err = app
        .execute_contract(
            dao.clone(),
            govmod_single.clone(),
            &ExecuteMsg::RemoveProposalHook {
                address: "not_exist".to_string(),
            },
            &[],
        )
        .unwrap_err();

    let msg = ExecuteMsg::RemoveProposalHook {
        address: "some_addr".to_string(),
    };

    // Expect error as sender is not DAO
    let _err = app
        .execute_contract(
            Addr::unchecked(CREATOR_ADDR),
            govmod_single.clone(),
            &msg,
            &[],
        )
        .unwrap_err();

    // Expect success
    let _res = app
        .execute_contract(dao.clone(), govmod_single.clone(), &msg, &[])
        .unwrap();

    let msg = ExecuteMsg::AddVoteHook {
        address: "some_addr".to_string(),
    };

    // Expect error as sender is not DAO
    let _err = app
        .execute_contract(
            Addr::unchecked(CREATOR_ADDR),
            govmod_single.clone(),
            &msg,
            &[],
        )
        .unwrap_err();

    // Expect success as sender is now DAO
    let _res = app
        .execute_contract(dao.clone(), govmod_single.clone(), &msg, &[])
        .unwrap();

    let hooks: HooksResponse = app
        .wrap()
        .query_wasm_smart(govmod_single.clone(), &QueryMsg::VoteHooks {})
        .unwrap();
    assert_eq!(hooks.hooks.len(), 1);

    // Expect error as hook is already set
    let _err = app
        .execute_contract(dao.clone(), govmod_single.clone(), &msg, &[])
        .unwrap_err();

    // Expect error as hook does not exist
    let _err = app
        .execute_contract(
            dao.clone(),
            govmod_single.clone(),
            &ExecuteMsg::RemoveVoteHook {
                address: "not_exist".to_string(),
            },
            &[],
        )
        .unwrap_err();

    let msg = ExecuteMsg::RemoveVoteHook {
        address: "some_addr".to_string(),
    };

    // Expect error as sender is not DAO
    let _err = app
        .execute_contract(
            Addr::unchecked(CREATOR_ADDR),
            govmod_single.clone(),
            &msg,
            &[],
        )
        .unwrap_err();

    // Expect success
    let _res = app.execute_contract(dao, govmod_single, &msg, &[]).unwrap();
}

#[test]
fn test_active_threshold_absolute() {
    let mut app = App::default();
    let govmod_id = app.store_code(proposal_contract());

    let threshold = Threshold::AbsolutePercentage {
        percentage: PercentageThreshold::Majority {},
    };
    let max_voting_period = cw_utils::Duration::Height(6);
    let instantiate = InstantiateMsg {
        threshold,
        max_voting_period,
        min_voting_period: None,
        only_members_execute: false,
        allow_revoting: false,
        deposit_info: None,
    };

    let governance_addr = instantiate_with_staking_active_threshold(
        &mut app,
        govmod_id,
        instantiate,
        None,
        Some(ActiveThreshold::AbsoluteCount {
            count: Uint128::new(100),
        }),
    );
    let governance_modules: Vec<Addr> = app
        .wrap()
        .query_wasm_smart(
            governance_addr,
            &cw_core::msg::QueryMsg::ProposalModules {
                start_after: None,
                limit: None,
            },
        )
        .unwrap();

    assert_eq!(governance_modules.len(), 1);
    let govmod_single = governance_modules.into_iter().next().unwrap();

    let govmod_config: Config = app
        .wrap()
        .query_wasm_smart(govmod_single.clone(), &QueryMsg::Config {})
        .unwrap();
    let dao = govmod_config.dao;
    let voting_module: Addr = app
        .wrap()
        .query_wasm_smart(dao, &cw_core::msg::QueryMsg::VotingModule {})
        .unwrap();
    let staking_contract: Addr = app
        .wrap()
        .query_wasm_smart(
            voting_module.clone(),
            &cw20_staked_balance_voting::msg::QueryMsg::StakingContract {},
        )
        .unwrap();
    let token_contract: Addr = app
        .wrap()
        .query_wasm_smart(
            voting_module,
            &cw_core_interface::voting::Query::TokenContract {},
        )
        .unwrap();

    // Try and create a proposal, will fail as inactive
    let _err = app
        .execute_contract(
            Addr::unchecked(CREATOR_ADDR),
            govmod_single.clone(),
            &crate::msg::ExecuteMsg::Propose {
                title: "A simple text proposal".to_string(),
                description: "This is a simple text proposal".to_string(),
                msgs: vec![],
            },
            &[],
        )
        .unwrap_err();

    // Stake enough tokens
    let msg = cw20::Cw20ExecuteMsg::Send {
        contract: staking_contract.to_string(),
        amount: Uint128::new(100),
        msg: to_binary(&cw20_stake::msg::ReceiveMsg::Stake {}).unwrap(),
    };
    app.execute_contract(Addr::unchecked(CREATOR_ADDR), token_contract, &msg, &[])
        .unwrap();
    app.update_block(next_block);

    // Try and create a proposal, will now succeed as enough tokens are staked
    let _res = app
        .execute_contract(
            Addr::unchecked(CREATOR_ADDR),
            govmod_single.clone(),
            &crate::msg::ExecuteMsg::Propose {
                title: "A simple text proposal".to_string(),
                description: "This is a simple text proposal".to_string(),
                msgs: vec![],
            },
            &[],
        )
        .unwrap();

    // Unstake some tokens to make it inactive again
    let msg = cw20_stake::msg::ExecuteMsg::Unstake {
        amount: Uint128::new(50),
    };
    app.execute_contract(Addr::unchecked(CREATOR_ADDR), staking_contract, &msg, &[])
        .unwrap();
    app.update_block(next_block);

    // Try and create a proposal, will fail as no longer active
    let _err = app
        .execute_contract(
            Addr::unchecked(CREATOR_ADDR),
            govmod_single,
            &crate::msg::ExecuteMsg::Propose {
                title: "A simple text proposal".to_string(),
                description: "This is a simple text proposal".to_string(),
                msgs: vec![],
            },
            &[],
        )
        .unwrap_err();
}

#[test]
fn test_active_threshold_percent() {
    let mut app = App::default();
    let govmod_id = app.store_code(proposal_contract());

    let threshold = Threshold::AbsolutePercentage {
        percentage: PercentageThreshold::Majority {},
    };
    let max_voting_period = cw_utils::Duration::Height(6);
    let instantiate = InstantiateMsg {
        threshold,
        max_voting_period,
        min_voting_period: None,
        only_members_execute: false,
        allow_revoting: false,
        deposit_info: None,
    };

    // 20% needed to be active, 20% of 100000000 is 20000000
    let governance_addr = instantiate_with_staking_active_threshold(
        &mut app,
        govmod_id,
        instantiate,
        None,
        Some(ActiveThreshold::Percentage {
            percent: Decimal::percent(20),
        }),
    );
    let governance_modules: Vec<Addr> = app
        .wrap()
        .query_wasm_smart(
            governance_addr,
            &cw_core::msg::QueryMsg::ProposalModules {
                start_after: None,
                limit: None,
            },
        )
        .unwrap();

    assert_eq!(governance_modules.len(), 1);
    let govmod_single = governance_modules.into_iter().next().unwrap();

    let govmod_config: Config = app
        .wrap()
        .query_wasm_smart(govmod_single.clone(), &QueryMsg::Config {})
        .unwrap();
    let dao = govmod_config.dao;
    let voting_module: Addr = app
        .wrap()
        .query_wasm_smart(dao, &cw_core::msg::QueryMsg::VotingModule {})
        .unwrap();
    let staking_contract: Addr = app
        .wrap()
        .query_wasm_smart(
            voting_module.clone(),
            &cw20_staked_balance_voting::msg::QueryMsg::StakingContract {},
        )
        .unwrap();
    let token_contract: Addr = app
        .wrap()
        .query_wasm_smart(
            voting_module,
            &cw_core_interface::voting::Query::TokenContract {},
        )
        .unwrap();

    // Try and create a proposal, will fail as inactive
    let _err = app
        .execute_contract(
            Addr::unchecked(CREATOR_ADDR),
            govmod_single.clone(),
            &crate::msg::ExecuteMsg::Propose {
                title: "A simple text proposal".to_string(),
                description: "This is a simple text proposal".to_string(),
                msgs: vec![],
            },
            &[],
        )
        .unwrap_err();

    // Stake enough tokens
    let msg = cw20::Cw20ExecuteMsg::Send {
        contract: staking_contract.to_string(),
        amount: Uint128::new(20000000),
        msg: to_binary(&cw20_stake::msg::ReceiveMsg::Stake {}).unwrap(),
    };
    app.execute_contract(Addr::unchecked(CREATOR_ADDR), token_contract, &msg, &[])
        .unwrap();
    app.update_block(next_block);

    // Try and create a proposal, will now succeed as enough tokens are staked
    let _res = app
        .execute_contract(
            Addr::unchecked(CREATOR_ADDR),
            govmod_single.clone(),
            &crate::msg::ExecuteMsg::Propose {
                title: "A simple text proposal".to_string(),
                description: "This is a simple text proposal".to_string(),
                msgs: vec![],
            },
            &[],
        )
        .unwrap();

    // Unstake some tokens to make it inactive again
    let msg = cw20_stake::msg::ExecuteMsg::Unstake {
        amount: Uint128::new(1000),
    };
    app.execute_contract(Addr::unchecked(CREATOR_ADDR), staking_contract, &msg, &[])
        .unwrap();
    app.update_block(next_block);

    // Try and create a proposal, will fail as no longer active
    let _err = app
        .execute_contract(
            Addr::unchecked(CREATOR_ADDR),
            govmod_single,
            &crate::msg::ExecuteMsg::Propose {
                title: "A simple text proposal".to_string(),
                description: "This is a simple text proposal".to_string(),
                msgs: vec![],
            },
            &[],
        )
        .unwrap_err();
}

#[test]
fn test_active_threshold_none() {
    let mut app = App::default();
    let govmod_id = app.store_code(proposal_contract());

    let threshold = Threshold::AbsolutePercentage {
        percentage: PercentageThreshold::Majority {},
    };
    let max_voting_period = cw_utils::Duration::Height(6);
    let instantiate = InstantiateMsg {
        threshold,
        max_voting_period,
        min_voting_period: None,
        only_members_execute: false,
        allow_revoting: false,
        deposit_info: None,
    };

    let governance_addr =
        instantiate_with_staking_active_threshold(&mut app, govmod_id, instantiate, None, None);
    let governance_modules: Vec<Addr> = app
        .wrap()
        .query_wasm_smart(
            governance_addr,
            &cw_core::msg::QueryMsg::ProposalModules {
                start_after: None,
                limit: None,
            },
        )
        .unwrap();

    assert_eq!(governance_modules.len(), 1);
    let govmod_single = governance_modules.into_iter().next().unwrap();

    let govmod_config: Config = app
        .wrap()
        .query_wasm_smart(govmod_single.clone(), &QueryMsg::Config {})
        .unwrap();
    let dao = govmod_config.dao;
    let voting_module: Addr = app
        .wrap()
        .query_wasm_smart(dao, &cw_core::msg::QueryMsg::VotingModule {})
        .unwrap();
    let staking_contract: Addr = app
        .wrap()
        .query_wasm_smart(
            voting_module.clone(),
            &cw20_staked_balance_voting::msg::QueryMsg::StakingContract {},
        )
        .unwrap();
    let token_contract: Addr = app
        .wrap()
        .query_wasm_smart(
            voting_module,
            &cw_core_interface::voting::Query::TokenContract {},
        )
        .unwrap();

    // Stake some tokens so we can propose
    let msg = cw20::Cw20ExecuteMsg::Send {
        contract: staking_contract.to_string(),
        amount: Uint128::new(2000),
        msg: to_binary(&cw20_stake::msg::ReceiveMsg::Stake {}).unwrap(),
    };
    app.execute_contract(Addr::unchecked(CREATOR_ADDR), token_contract, &msg, &[])
        .unwrap();
    app.update_block(next_block);

    // Try and create a proposal, will succeed as no threshold
    let _res = app
        .execute_contract(
            Addr::unchecked(CREATOR_ADDR),
            govmod_single,
            &crate::msg::ExecuteMsg::Propose {
                title: "A simple text proposal".to_string(),
                description: "This is a simple text proposal".to_string(),
                msgs: vec![],
            },
            &[],
        )
        .unwrap();

    // Now try with balance voting to test when IsActive is not implemented
    // on the contract
    let threshold = Threshold::AbsolutePercentage {
        percentage: PercentageThreshold::Majority {},
    };
    let max_voting_period = cw_utils::Duration::Height(6);
    let instantiate = InstantiateMsg {
        threshold,
        max_voting_period,
        min_voting_period: None,
        only_members_execute: false,
        allow_revoting: false,
        deposit_info: None,
    };

    let governance_addr =
        instantiate_with_cw20_balances_governance(&mut app, govmod_id, instantiate, None);
    let governance_modules: Vec<Addr> = app
        .wrap()
        .query_wasm_smart(
            governance_addr,
            &cw_core::msg::QueryMsg::ProposalModules {
                start_after: None,
                limit: None,
            },
        )
        .unwrap();

    assert_eq!(governance_modules.len(), 1);
    let govmod_single = governance_modules.into_iter().next().unwrap();

    // Try and create a proposal, will succeed as IsActive is not implemented
    let _res = app
        .execute_contract(
            Addr::unchecked(CREATOR_ADDR),
            govmod_single,
            &crate::msg::ExecuteMsg::Propose {
                title: "A simple text proposal".to_string(),
                description: "This is a simple text proposal".to_string(),
                msgs: vec![],
            },
            &[],
        )
        .unwrap();
}

/// Simple test for revoting.
#[test]
fn test_revoting() {
    let mut app = App::default();
    let proposal_id = app.store_code(proposal_contract());
    let core_addr = instantiate_with_staked_balances_governance(
        &mut app,
        proposal_id,
        InstantiateMsg {
            threshold: Threshold::ThresholdQuorum {
                threshold: PercentageThreshold::Majority {},
                quorum: PercentageThreshold::Percent(Decimal::percent(10)),
            },
            max_voting_period: Duration::Height(10),
            min_voting_period: None,
            only_members_execute: true,
            allow_revoting: true,
            deposit_info: None,
        },
        Some(vec![
            Cw20Coin {
                address: "ekez".to_string(),
                amount: Uint128::new(90),
            },
            Cw20Coin {
                address: "slarbibfast".to_string(),
                amount: Uint128::new(10),
            },
        ]),
    );

    let core_state: cw_core::query::DumpStateResponse = app
        .wrap()
        .query_wasm_smart(core_addr, &cw_core::msg::QueryMsg::DumpState {})
        .unwrap();
    let proposal_module = core_state.proposal_modules.into_iter().next().unwrap();

    // The supreme galatic floob rules over many DAOs with benevolance
    // and grace. The people of floob have become complacent in the
    // goodness of the floob.
    app.execute_contract(
        Addr::unchecked("ekez"),
        proposal_module.clone(),
        &ExecuteMsg::Propose {
            title: "Supreme galactic floob.".to_string(),
            description: "Recognize the supreme galactic floob as our DAO leader.".to_string(),
            msgs: vec![],
        },
        &[],
    )
    .unwrap();

    // The people initially jump at the chance to recognize the supreme
    // galactic floob!
    app.execute_contract(
        Addr::unchecked("ekez"),
        proposal_module.clone(),
        &ExecuteMsg::Vote {
            proposal_id: 1,
            vote: Vote::Yes,
        },
        &[],
    )
    .unwrap();

    // The wise slarbibfast does not agree. After some digging they
    // discover that the floob has been bugging the hotel rooms of
    // political rivals.
    app.execute_contract(
        Addr::unchecked("slarbibfast"),
        proposal_module.clone(),
        &ExecuteMsg::Vote {
            proposal_id: 1,
            vote: Vote::No,
        },
        &[],
    )
    .unwrap();

    // Time passes.
    app.update_block(|b| b.height += 5);

    // Word spreads.
    app.update_block(|b| b.height += 4);

    // At the last moment the people realize their mistake.
    app.execute_contract(
        Addr::unchecked("ekez"),
        proposal_module.clone(),
        &ExecuteMsg::Vote {
            proposal_id: 1,
            vote: Vote::No,
        },
        &[],
    )
    .unwrap();

    let proposal: ProposalResponse = app
        .wrap()
        .query_wasm_smart(
            proposal_module.clone(),
            &QueryMsg::Proposal { proposal_id: 1 },
        )
        .unwrap();
    assert_eq!(proposal.proposal.status, Status::Open);
    assert_eq!(
        proposal.proposal.votes,
        Votes {
            yes: Uint128::zero(),
            no: Uint128::new(100),
            abstain: Uint128::zero()
        }
    );

    // As the clock strikes midnight on the last day of the proposal,
    // revoting has saved the day!
    app.update_block(|b| b.height += 1);
    let proposal: ProposalResponse = app
        .wrap()
        .query_wasm_smart(proposal_module, &QueryMsg::Proposal { proposal_id: 1 })
        .unwrap();
    assert_eq!(proposal.proposal.status, Status::Rejected);
}

/// Tests that revoting is stored at a per-proposal level. Proposals
/// created while revoting is enabled should not have it disabled if a
/// config change turns if off.
#[test]
fn test_allow_revoting_config_changes() {
    let mut app = App::default();
    let proposal_id = app.store_code(proposal_contract());
    let core_addr = instantiate_with_staked_balances_governance(
        &mut app,
        proposal_id,
        InstantiateMsg {
            threshold: Threshold::ThresholdQuorum {
                threshold: PercentageThreshold::Majority {},
                quorum: PercentageThreshold::Percent(Decimal::percent(10)),
            },
            max_voting_period: Duration::Height(10),
            min_voting_period: None,
            only_members_execute: true,
            allow_revoting: true,
            deposit_info: None,
        },
        Some(vec![
            Cw20Coin {
                address: "ekez".to_string(),
                amount: Uint128::new(90),
            },
            Cw20Coin {
                address: "slarbibfast".to_string(),
                amount: Uint128::new(10),
            },
        ]),
    );

    let core_state: cw_core::query::DumpStateResponse = app
        .wrap()
        .query_wasm_smart(core_addr.clone(), &cw_core::msg::QueryMsg::DumpState {})
        .unwrap();
    let proposal_module = core_state.proposal_modules.into_iter().next().unwrap();

    // Create a proposal. This proposal should allow revoting.
    app.execute_contract(
        Addr::unchecked("ekez"),
        proposal_module.clone(),
        &ExecuteMsg::Propose {
            title: "Supreme galactic floob.".to_string(),
            description: "Recognize the supreme galactic floob as our DAO leader.".to_string(),
            msgs: vec![],
        },
        &[],
    )
    .unwrap();

    // Disable revoting.
    app.execute_contract(
        core_addr.clone(),
        proposal_module.clone(),
        &ExecuteMsg::UpdateConfig {
            threshold: Threshold::ThresholdQuorum {
                threshold: PercentageThreshold::Majority {},
                quorum: PercentageThreshold::Percent(Decimal::percent(10)),
            },
            max_voting_period: Duration::Height(10),
            min_voting_period: None,
            only_members_execute: true,
            allow_revoting: false,
            deposit_info: None,
            dao: core_addr.to_string(),
        },
        &[],
    )
    .unwrap();

    let proposal: ProposalResponse = app
        .wrap()
        .query_wasm_smart(
            proposal_module.clone(),
            &QueryMsg::Proposal { proposal_id: 1 },
        )
        .unwrap();
    // The first created proposal should still allow revoting.
    assert!(proposal.proposal.allow_revoting);
    app.execute_contract(
        Addr::unchecked("ekez"),
        proposal_module.clone(),
        &ExecuteMsg::Vote {
            proposal_id: 1,
            vote: Vote::No,
        },
        &[],
    )
    .unwrap();

    app.execute_contract(
        Addr::unchecked("ekez"),
        proposal_module.clone(),
        &ExecuteMsg::Vote {
            proposal_id: 1,
            vote: Vote::Yes,
        },
        &[],
    )
    .unwrap();

    // New proposals should not allow revoting.
    app.execute_contract(
        Addr::unchecked("ekez"),
        proposal_module.clone(),
        &ExecuteMsg::Propose {
            title: "Supreme galactic floob.".to_string(),
            description: "Recognize the supreme galactic floob as our DAO leader.".to_string(),
            msgs: vec![],
        },
        &[],
    )
    .unwrap();

    app.execute_contract(
        Addr::unchecked("slarbibfast"),
        proposal_module.clone(),
        &ExecuteMsg::Vote {
            proposal_id: 2,
            vote: Vote::No,
        },
        &[],
    )
    .unwrap();

    let err: ContractError = app
        .execute_contract(
            Addr::unchecked("slarbibfast"),
            proposal_module,
            &ExecuteMsg::Vote {
                proposal_id: 2,
                vote: Vote::Yes,
            },
            &[],
        )
        .unwrap_err()
        .downcast()
        .unwrap();

    assert!(matches!(err, ContractError::AlreadyVoted {}))
}

/// Tests that we error if a revote casts the same vote as the
/// previous vote.
#[test]
fn test_revoting_same_vote_twice() {
    let mut app = App::default();
    let proposal_id = app.store_code(proposal_contract());
    let core_addr = instantiate_with_staked_balances_governance(
        &mut app,
        proposal_id,
        InstantiateMsg {
            threshold: Threshold::ThresholdQuorum {
                threshold: PercentageThreshold::Majority {},
                quorum: PercentageThreshold::Percent(Decimal::percent(10)),
            },
            max_voting_period: Duration::Height(10),
            min_voting_period: None,
            only_members_execute: true,
            allow_revoting: true,
            deposit_info: None,
        },
        Some(vec![
            Cw20Coin {
                address: "ekez".to_string(),
                amount: Uint128::new(90),
            },
            Cw20Coin {
                address: "slarbibfast".to_string(),
                amount: Uint128::new(10),
            },
        ]),
    );

    let core_state: cw_core::query::DumpStateResponse = app
        .wrap()
        .query_wasm_smart(core_addr, &cw_core::msg::QueryMsg::DumpState {})
        .unwrap();
    let proposal_module = core_state.proposal_modules.into_iter().next().unwrap();

    app.execute_contract(
        Addr::unchecked("ekez"),
        proposal_module.clone(),
        &ExecuteMsg::Propose {
            title: "Supreme galactic floob.".to_string(),
            description: "Recognize the supreme galactic floob as our DAO leader.".to_string(),
            msgs: vec![],
        },
        &[],
    )
    .unwrap();

    app.execute_contract(
        Addr::unchecked("ekez"),
        proposal_module.clone(),
        &ExecuteMsg::Vote {
            proposal_id: 1,
            vote: Vote::Yes,
        },
        &[],
    )
    .unwrap();

    let err: ContractError = app
        .execute_contract(
            Addr::unchecked("ekez"),
            proposal_module.clone(),
            &ExecuteMsg::Vote {
                proposal_id: 1,
                vote: Vote::Yes,
            },
            &[],
        )
        .unwrap_err()
        .downcast()
        .unwrap();

    // Can't cast the same vote twice.
    assert!(matches!(err, ContractError::AlreadyCast {}));

    // Casting a different vote is fine. You can do that as many times
    // as you'd like.
    for _ in 1..5 {
        app.execute_contract(
            Addr::unchecked("ekez"),
            proposal_module.clone(),
            &ExecuteMsg::Vote {
                proposal_id: 1,
                vote: Vote::No,
            },
            &[],
        )
        .unwrap();
        app.execute_contract(
            Addr::unchecked("ekez"),
            proposal_module.clone(),
            &ExecuteMsg::Vote {
                proposal_id: 1,
                vote: Vote::Yes,
            },
            &[],
        )
        .unwrap();
    }
}

/// Tests a simple three of five multisig configuration.
#[test]
fn test_three_of_five_multisig() {
    let mut app = App::default();
    let proposal_id = app.store_code(proposal_contract());
    let core_addr = instantiate_with_cw4_groups_governance(
        &mut app,
        proposal_id,
        InstantiateMsg {
            threshold: Threshold::AbsoluteCount {
                threshold: Uint128::new(3),
            },
            max_voting_period: Duration::Height(10),
            min_voting_period: None,
            only_members_execute: true,
            allow_revoting: false,
            deposit_info: None,
        },
        Some(vec![
            Cw20Coin {
                address: "one".to_string(),
                amount: Uint128::new(1),
            },
            Cw20Coin {
                address: "two".to_string(),
                amount: Uint128::new(1),
            },
            Cw20Coin {
                address: "three".to_string(),
                amount: Uint128::new(1),
            },
            Cw20Coin {
                address: "four".to_string(),
                amount: Uint128::new(1),
            },
            Cw20Coin {
                address: "five".to_string(),
                amount: Uint128::new(1),
            },
        ]),
    );

    let core_state: cw_core::query::DumpStateResponse = app
        .wrap()
        .query_wasm_smart(core_addr, &cw_core::msg::QueryMsg::DumpState {})
        .unwrap();
    let proposal_module = core_state.proposal_modules.into_iter().next().unwrap();

    app.execute_contract(
        Addr::unchecked("one"),
        proposal_module.clone(),
        &ExecuteMsg::Propose {
            title: "Propose a thing.".to_string(),
            description: "Do the thing.".to_string(),
            msgs: vec![],
        },
        &[],
    )
    .unwrap();

    app.execute_contract(
        Addr::unchecked("one"),
        proposal_module.clone(),
        &ExecuteMsg::Vote {
            proposal_id: 1,
            vote: Vote::Yes,
        },
        &[],
    )
    .unwrap();
    app.execute_contract(
        Addr::unchecked("two"),
        proposal_module.clone(),
        &ExecuteMsg::Vote {
            proposal_id: 1,
            vote: Vote::Yes,
        },
        &[],
    )
    .unwrap();

    // Make sure it doesn't pass early.
    let proposal: ProposalResponse = app
        .wrap()
        .query_wasm_smart(
            proposal_module.clone(),
            &QueryMsg::Proposal { proposal_id: 1 },
        )
        .unwrap();
    assert_eq!(proposal.proposal.status, Status::Open);

    app.execute_contract(
        Addr::unchecked("three"),
        proposal_module.clone(),
        &ExecuteMsg::Vote {
            proposal_id: 1,
            vote: Vote::Yes,
        },
        &[],
    )
    .unwrap();

    let proposal: ProposalResponse = app
        .wrap()
        .query_wasm_smart(
            proposal_module.clone(),
            &QueryMsg::Proposal { proposal_id: 1 },
        )
        .unwrap();
    assert_eq!(proposal.proposal.status, Status::Passed);

    app.execute_contract(
        Addr::unchecked("four"),
        proposal_module.clone(),
        &ExecuteMsg::Execute { proposal_id: 1 },
        &[],
    )
    .unwrap();

    let proposal: ProposalResponse = app
        .wrap()
        .query_wasm_smart(proposal_module, &QueryMsg::Proposal { proposal_id: 1 })
        .unwrap();
    assert_eq!(proposal.proposal.status, Status::Executed);
}

/// Tests proposal rejection with three of five multisig style voting.
#[test]
fn test_three_of_five_multisig_reject() {
    let mut app = App::default();
    let proposal_id = app.store_code(proposal_contract());
    let core_addr = instantiate_with_cw4_groups_governance(
        &mut app,
        proposal_id,
        InstantiateMsg {
            threshold: Threshold::AbsoluteCount {
                threshold: Uint128::new(3),
            },
            max_voting_period: Duration::Height(10),
            min_voting_period: None,
            only_members_execute: true,
            allow_revoting: false,
            deposit_info: None,
        },
        Some(vec![
            Cw20Coin {
                address: "one".to_string(),
                amount: Uint128::new(1),
            },
            Cw20Coin {
                address: "two".to_string(),
                amount: Uint128::new(1),
            },
            Cw20Coin {
                address: "three".to_string(),
                amount: Uint128::new(1),
            },
            Cw20Coin {
                address: "four".to_string(),
                amount: Uint128::new(1),
            },
            Cw20Coin {
                address: "five".to_string(),
                amount: Uint128::new(1),
            },
        ]),
    );

    let core_state: cw_core::query::DumpStateResponse = app
        .wrap()
        .query_wasm_smart(core_addr, &cw_core::msg::QueryMsg::DumpState {})
        .unwrap();
    let proposal_module = core_state.proposal_modules.into_iter().next().unwrap();

    app.execute_contract(
        Addr::unchecked("one"),
        proposal_module.clone(),
        &ExecuteMsg::Propose {
            title: "Propose a thing.".to_string(),
            description: "Do the thing.".to_string(),
            msgs: vec![],
        },
        &[],
    )
    .unwrap();

    app.execute_contract(
        Addr::unchecked("one"),
        proposal_module.clone(),
        &ExecuteMsg::Vote {
            proposal_id: 1,
            vote: Vote::Yes,
        },
        &[],
    )
    .unwrap();
    app.execute_contract(
        Addr::unchecked("two"),
        proposal_module.clone(),
        &ExecuteMsg::Vote {
            proposal_id: 1,
            vote: Vote::No,
        },
        &[],
    )
    .unwrap();

    app.execute_contract(
        Addr::unchecked("three"),
        proposal_module.clone(),
        &ExecuteMsg::Vote {
            proposal_id: 1,
            vote: Vote::No,
        },
        &[],
    )
    .unwrap();

    app.execute_contract(
        Addr::unchecked("four"),
        proposal_module.clone(),
        &ExecuteMsg::Vote {
            proposal_id: 1,
            vote: Vote::No,
        },
        &[],
    )
    .unwrap();

    // Still one vote outstanding but the module ought to have
    // rejected it already as that one vote can not make the proposal
    // pass.
    let proposal: ProposalResponse = app
        .wrap()
        .query_wasm_smart(
            proposal_module.clone(),
            &QueryMsg::Proposal { proposal_id: 1 },
        )
        .unwrap();
    assert_eq!(proposal.proposal.status, Status::Rejected);

    app.execute_contract(
        Addr::unchecked("four"),
        proposal_module.clone(),
        &ExecuteMsg::Close { proposal_id: 1 },
        &[],
    )
    .unwrap();

    let proposal: ProposalResponse = app
        .wrap()
        .query_wasm_smart(proposal_module, &QueryMsg::Proposal { proposal_id: 1 })
        .unwrap();
    assert_eq!(proposal.proposal.status, Status::Closed);
}

/// Tests that we fail to instantiate when using multisig style voting
/// power and `VotingModuleToken {}`.
#[test]
#[should_panic]
fn test_voting_module_token_with_multisig_style_voting() {
    let mut app = App::default();
    let proposal_id = app.store_code(proposal_contract());
    instantiate_with_cw4_groups_governance(
        &mut app,
        proposal_id,
        InstantiateMsg {
            threshold: Threshold::AbsoluteCount {
                threshold: Uint128::new(3),
            },
            max_voting_period: Duration::Height(10),
            min_voting_period: None,
            only_members_execute: true,
            allow_revoting: false,
            deposit_info: Some(DepositInfo {
                token: DepositToken::VotingModuleToken {},
                deposit: Uint128::new(1),
                refund_failed_proposals: true,
            }),
        },
        Some(vec![
            Cw20Coin {
                address: "one".to_string(),
                amount: Uint128::new(1),
            },
            Cw20Coin {
                address: "two".to_string(),
                amount: Uint128::new(1),
            },
            Cw20Coin {
                address: "three".to_string(),
                amount: Uint128::new(1),
            },
        ]),
    );
}

/// Tests revoting with multisig style absolute count thresholds.
#[test]
fn test_three_of_five_multisig_revoting() {
    let mut app = App::default();
    let proposal_id = app.store_code(proposal_contract());
    let core_addr = instantiate_with_cw4_groups_governance(
        &mut app,
        proposal_id,
        InstantiateMsg {
            threshold: Threshold::AbsoluteCount {
                threshold: Uint128::new(3),
            },
            max_voting_period: Duration::Height(10),
            min_voting_period: None,
            only_members_execute: true,
            allow_revoting: true,
            deposit_info: None,
        },
        Some(vec![
            Cw20Coin {
                address: "one".to_string(),
                amount: Uint128::new(1),
            },
            Cw20Coin {
                address: "two".to_string(),
                amount: Uint128::new(1),
            },
            Cw20Coin {
                address: "three".to_string(),
                amount: Uint128::new(1),
            },
            Cw20Coin {
                address: "four".to_string(),
                amount: Uint128::new(1),
            },
            Cw20Coin {
                address: "five".to_string(),
                amount: Uint128::new(1),
            },
        ]),
    );

    let core_state: cw_core::query::DumpStateResponse = app
        .wrap()
        .query_wasm_smart(core_addr, &cw_core::msg::QueryMsg::DumpState {})
        .unwrap();
    let proposal_module = core_state.proposal_modules.into_iter().next().unwrap();

    app.execute_contract(
        Addr::unchecked("one"),
        proposal_module.clone(),
        &ExecuteMsg::Propose {
            title: "Propose a thing.".to_string(),
            description: "Do the thing.".to_string(),
            msgs: vec![],
        },
        &[],
    )
    .unwrap();

    app.execute_contract(
        Addr::unchecked("one"),
        proposal_module.clone(),
        &ExecuteMsg::Vote {
            proposal_id: 1,
            vote: Vote::Yes,
        },
        &[],
    )
    .unwrap();
    app.execute_contract(
        Addr::unchecked("two"),
        proposal_module.clone(),
        &ExecuteMsg::Vote {
            proposal_id: 1,
            vote: Vote::Yes,
        },
        &[],
    )
    .unwrap();

    app.execute_contract(
        Addr::unchecked("three"),
        proposal_module.clone(),
        &ExecuteMsg::Vote {
            proposal_id: 1,
            vote: Vote::Yes,
        },
        &[],
    )
    .unwrap();

    app.execute_contract(
        Addr::unchecked("four"),
        proposal_module.clone(),
        &ExecuteMsg::Vote {
            proposal_id: 1,
            vote: Vote::No,
        },
        &[],
    )
    .unwrap();

    // Make sure it doesn't pass early.
    let proposal: ProposalResponse = app
        .wrap()
        .query_wasm_smart(
            proposal_module.clone(),
            &QueryMsg::Proposal { proposal_id: 1 },
        )
        .unwrap();
    assert_eq!(proposal.proposal.status, Status::Open);

    // Four changes their mind.
    app.execute_contract(
        Addr::unchecked("four"),
        proposal_module.clone(),
        &ExecuteMsg::Vote {
            proposal_id: 1,
            vote: Vote::Yes,
        },
        &[],
    )
    .unwrap();

    app.update_block(|b| b.height += 10);

    let proposal: ProposalResponse = app
        .wrap()
        .query_wasm_smart(
            proposal_module.clone(),
            &QueryMsg::Proposal { proposal_id: 1 },
        )
        .unwrap();
    assert_eq!(proposal.proposal.status, Status::Passed);

    app.execute_contract(
        Addr::unchecked("four"),
        proposal_module.clone(),
        &ExecuteMsg::Execute { proposal_id: 1 },
        &[],
    )
    .unwrap();

    let proposal: ProposalResponse = app
        .wrap()
        .query_wasm_smart(proposal_module, &QueryMsg::Proposal { proposal_id: 1 })
        .unwrap();
    assert_eq!(proposal.proposal.status, Status::Executed);
}

/// Tests that absolute count style thresholds work with token style
/// voting.
#[test]
fn test_absolute_count_threshold_non_multisig() {
    do_votes_staked_balances(
        vec![
            TestSingleChoiceVote {
                voter: "one".to_string(),
                position: Vote::Yes,
                weight: Uint128::new(10),
                should_execute: ShouldExecute::Yes,
            },
            TestSingleChoiceVote {
                voter: "two".to_string(),
                position: Vote::No,
                weight: Uint128::new(200),
                should_execute: ShouldExecute::Yes,
            },
            TestSingleChoiceVote {
                voter: "three".to_string(),
                position: Vote::Yes,
                weight: Uint128::new(1),
                should_execute: ShouldExecute::Yes,
            },
        ],
        Threshold::AbsoluteCount {
            threshold: Uint128::new(11),
        },
        Status::Passed,
        None,
    );
}

/// Tests that we do not overflow when faced with really high token /
/// vote supply.
#[test]
fn test_large_absolute_count_threshold() {
    do_votes_staked_balances(
        vec![
            // Instant rejection after this.
            TestSingleChoiceVote {
                voter: "two".to_string(),
                position: Vote::No,
                weight: Uint128::new(1),
                should_execute: ShouldExecute::Yes,
            },
            TestSingleChoiceVote {
                voter: "one".to_string(),
                position: Vote::Yes,
                weight: Uint128::new(u128::MAX - 1),
                should_execute: ShouldExecute::No,
            },
        ],
        Threshold::AbsoluteCount {
            threshold: Uint128::new(u128::MAX),
        },
        Status::Rejected,
        None,
    );

    do_votes_staked_balances(
        vec![
            TestSingleChoiceVote {
                voter: "one".to_string(),
                position: Vote::Yes,
                weight: Uint128::new(u128::MAX - 1),
                should_execute: ShouldExecute::Yes,
            },
            TestSingleChoiceVote {
                voter: "two".to_string(),
                position: Vote::No,
                weight: Uint128::new(1),
                should_execute: ShouldExecute::Yes,
            },
        ],
        Threshold::AbsoluteCount {
            threshold: Uint128::new(u128::MAX),
        },
        Status::Rejected,
        None,
    );
}

#[test]
fn test_migrate() {
    let mut app = App::default();
    let govmod_id = app.store_code(proposal_contract());

    let threshold = Threshold::AbsolutePercentage {
        percentage: PercentageThreshold::Majority {},
    };
    let max_voting_period = cw_utils::Duration::Height(6);
    let instantiate = InstantiateMsg {
        threshold,
        max_voting_period,
        min_voting_period: None,
        only_members_execute: false,
        allow_revoting: false,
        deposit_info: None,
    };

    let governance_addr =
        instantiate_with_cw20_balances_governance(&mut app, govmod_id, instantiate, None);
    let governance_modules: Vec<Addr> = app
        .wrap()
        .query_wasm_smart(
            governance_addr.clone(),
            &cw_core::msg::QueryMsg::ProposalModules {
                start_after: None,
                limit: None,
            },
        )
        .unwrap();

    assert_eq!(governance_modules.len(), 1);
    let govmod_single = governance_modules.into_iter().next().unwrap();

    let config: Config = app
        .wrap()
        .query_wasm_smart(govmod_single.clone(), &QueryMsg::Config {})
        .unwrap();

    app.execute(
        governance_addr,
        CosmosMsg::Wasm(WasmMsg::Migrate {
            contract_addr: govmod_single.to_string(),
            new_code_id: govmod_id,
            msg: to_binary(&MigrateMsg {}).unwrap(),
        }),
    )
    .unwrap();

    let new_config: Config = app
        .wrap()
        .query_wasm_smart(govmod_single, &QueryMsg::Config {})
        .unwrap();

    assert_eq!(config, new_config);
}

#[test]
fn test_proposal_count_initialized_to_zero() {
    let mut app = App::default();
    let proposal_id = app.store_code(proposal_contract());
    let core_addr = instantiate_with_staked_balances_governance(
        &mut app,
        proposal_id,
        InstantiateMsg {
            threshold: Threshold::ThresholdQuorum {
                threshold: PercentageThreshold::Majority {},
                quorum: PercentageThreshold::Percent(Decimal::percent(10)),
            },
            max_voting_period: Duration::Height(10),
            min_voting_period: None,
            only_members_execute: true,
            allow_revoting: false,
            deposit_info: None,
        },
        Some(vec![
            Cw20Coin {
                address: "ekez".to_string(),
                amount: Uint128::new(10),
            },
            Cw20Coin {
                address: "innactive".to_string(),
                amount: Uint128::new(90),
            },
        ]),
    );

    let gov_state: cw_core::query::DumpStateResponse = app
        .wrap()
        .query_wasm_smart(core_addr, &cw_core::msg::QueryMsg::DumpState {})
        .unwrap();
    let proposal_modules = gov_state.proposal_modules;

    assert_eq!(proposal_modules.len(), 1);
    let proposal_single = proposal_modules.into_iter().next().unwrap();

    let proposal_count: u64 = app
        .wrap()
        .query_wasm_smart(proposal_single, &QueryMsg::ProposalCount {})
        .unwrap();
    assert_eq!(proposal_count, 0);
}

#[test]
fn test_no_early_pass_with_min_duration() {
    let mut app = App::default();
    let govmod_id = app.store_code(proposal_contract());
    let core_addr = instantiate_with_staked_balances_governance(
        &mut app,
        govmod_id,
        InstantiateMsg {
            threshold: Threshold::ThresholdQuorum {
                threshold: PercentageThreshold::Majority {},
                quorum: PercentageThreshold::Percent(Decimal::percent(10)),
            },
            max_voting_period: Duration::Height(10),
            min_voting_period: Some(Duration::Height(2)),
            only_members_execute: true,
            allow_revoting: false,
            deposit_info: None,
        },
        Some(vec![
            Cw20Coin {
                address: "ekez".to_string(),
                amount: Uint128::new(10),
            },
            Cw20Coin {
                address: "wale".to_string(),
                amount: Uint128::new(90),
            },
        ]),
    );

    let gov_state: cw_core::query::DumpStateResponse = app
        .wrap()
        .query_wasm_smart(core_addr, &cw_core::msg::QueryMsg::DumpState {})
        .unwrap();
    let proposal_modules = gov_state.proposal_modules;

    assert_eq!(proposal_modules.len(), 1);
    let proposal_single = proposal_modules.into_iter().next().unwrap();

    app.execute_contract(
        Addr::unchecked("wale"),
        proposal_single.clone(),
        &ExecuteMsg::Propose {
            title: "A simple text proposal".to_string(),
            description: "This is a simple text proposal".to_string(),
            msgs: vec![],
        },
        &[],
    )
    .unwrap();

    // Wale votes yes which under normal curcumstances would cause the
    // proposal to pass. Because there is a min duration it does not.
    app.execute_contract(
        Addr::unchecked("wale"),
        proposal_single.clone(),
        &ExecuteMsg::Vote {
            proposal_id: 1,
            vote: Vote::Yes,
        },
        &[],
    )
    .unwrap();

    let proposal: ProposalResponse = app
        .wrap()
        .query_wasm_smart(
            proposal_single.clone(),
            &QueryMsg::Proposal { proposal_id: 1 },
        )
        .unwrap();

    assert_eq!(proposal.proposal.status, Status::Open);

    // Let the min voting period pass.
    app.update_block(|b| b.height += 2);

    let proposal: ProposalResponse = app
        .wrap()
        .query_wasm_smart(proposal_single, &QueryMsg::Proposal { proposal_id: 1 })
        .unwrap();

    assert_eq!(proposal.proposal.status, Status::Passed);
}

#[test]
#[should_panic(
    expected = "min_voting_period and max_voting_period must have the same units (height or time)"
)]
fn test_min_duration_units_missmatch() {
    let mut app = App::default();
    let govmod_id = app.store_code(proposal_contract());
    instantiate_with_staked_balances_governance(
        &mut app,
        govmod_id,
        InstantiateMsg {
            threshold: Threshold::ThresholdQuorum {
                threshold: PercentageThreshold::Majority {},
                quorum: PercentageThreshold::Percent(Decimal::percent(10)),
            },
            max_voting_period: Duration::Height(10),
            min_voting_period: Some(Duration::Time(2)),
            only_members_execute: true,
            allow_revoting: false,
            deposit_info: None,
        },
        Some(vec![
            Cw20Coin {
                address: "ekez".to_string(),
                amount: Uint128::new(10),
            },
            Cw20Coin {
                address: "wale".to_string(),
                amount: Uint128::new(90),
            },
        ]),
    );
}

#[test]
#[should_panic(expected = "Min voting period must be less than or equal to max voting period")]
fn test_min_duration_larger_than_proposal_duration() {
    let mut app = App::default();
    let govmod_id = app.store_code(proposal_contract());
    instantiate_with_staked_balances_governance(
        &mut app,
        govmod_id,
        InstantiateMsg {
            threshold: Threshold::ThresholdQuorum {
                threshold: PercentageThreshold::Majority {},
                quorum: PercentageThreshold::Percent(Decimal::percent(10)),
            },
            max_voting_period: Duration::Height(10),
            min_voting_period: Some(Duration::Height(11)),
            only_members_execute: true,
            allow_revoting: false,
            deposit_info: None,
        },
        Some(vec![
            Cw20Coin {
                address: "ekez".to_string(),
                amount: Uint128::new(10),
            },
            Cw20Coin {
                address: "wale".to_string(),
                amount: Uint128::new(90),
            },
        ]),
    );
}

#[test]
fn test_min_duration_same_as_proposal_duration() {
    let mut app = App::default();
    let govmod_id = app.store_code(proposal_contract());
    let core_addr = instantiate_with_staked_balances_governance(
        &mut app,
        govmod_id,
        InstantiateMsg {
            threshold: Threshold::ThresholdQuorum {
                threshold: PercentageThreshold::Majority {},
                quorum: PercentageThreshold::Percent(Decimal::percent(10)),
            },
            max_voting_period: Duration::Time(10),
            min_voting_period: Some(Duration::Time(10)),
            only_members_execute: true,
            allow_revoting: false,
            deposit_info: None,
        },
        Some(vec![
            Cw20Coin {
                address: "ekez".to_string(),
                amount: Uint128::new(10),
            },
            Cw20Coin {
                address: "wale".to_string(),
                amount: Uint128::new(90),
            },
        ]),
    );

    let gov_state: cw_core::query::DumpStateResponse = app
        .wrap()
        .query_wasm_smart(core_addr, &cw_core::msg::QueryMsg::DumpState {})
        .unwrap();
    let proposal_modules = gov_state.proposal_modules;

    assert_eq!(proposal_modules.len(), 1);
    let proposal_single = proposal_modules.into_iter().next().unwrap();

    app.execute_contract(
        Addr::unchecked("wale"),
        proposal_single.clone(),
        &ExecuteMsg::Propose {
            title: "A simple text proposal".to_string(),
            description: "This is a simple text proposal".to_string(),
            msgs: vec![],
        },
        &[],
    )
    .unwrap();

    // Wale votes yes which under normal curcumstances would cause the
    // proposal to pass. Because there is a min duration it does not.
    app.execute_contract(
        Addr::unchecked("wale"),
        proposal_single.clone(),
        &ExecuteMsg::Vote {
            proposal_id: 1,
            vote: Vote::Yes,
        },
        &[],
    )
    .unwrap();

    let proposal: ProposalResponse = app
        .wrap()
        .query_wasm_smart(
            proposal_single.clone(),
            &QueryMsg::Proposal { proposal_id: 1 },
        )
        .unwrap();

    assert_eq!(proposal.proposal.status, Status::Open);

    // ekez can vote no.
    app.execute_contract(
        Addr::unchecked("ekez"),
        proposal_single.clone(),
        &ExecuteMsg::Vote {
            proposal_id: 1,
            vote: Vote::No,
        },
        &[],
    )
    .unwrap();

    // Let the min voting period pass.
    app.update_block(|b| b.time = b.time.plus_seconds(10));

    let proposal: ProposalResponse = app
        .wrap()
        .query_wasm_smart(proposal_single, &QueryMsg::Proposal { proposal_id: 1 })
        .unwrap();

    assert_eq!(proposal.proposal.status, Status::Passed);
}

#[test]
fn test_timestamp_updated() {
    let mut app = App::default();
    let govmod_id = app.store_code(proposal_contract());

    let threshold = Threshold::AbsolutePercentage {
        percentage: PercentageThreshold::Majority {},
    };
    let max_voting_period = cw_utils::Duration::Height(6);
    let instantiate = InstantiateMsg {
        threshold,
        max_voting_period,
        min_voting_period: None,
        only_members_execute: false,
        allow_revoting: false,
        deposit_info: None,
    };

    let governance_addr = instantiate_with_cw20_balances_governance(
        &mut app,
        govmod_id,
        instantiate,
        Some(vec![
            Cw20Coin {
                address: "voter".to_string(),
                amount: Uint128::new(3),
            },
            Cw20Coin {
                address: "voter2".to_string(),
                amount: Uint128::new(2),
            },
        ]),
    );

    let governance_modules: Vec<Addr> = app
        .wrap()
        .query_wasm_smart(
            governance_addr,
            &cw_core::msg::QueryMsg::ProposalModules {
                start_after: None,
                limit: None,
            },
        )
        .unwrap();

    let govmod_single = governance_modules.into_iter().next().unwrap();

    // Create 2 proposals.
    app.execute_contract(
        Addr::unchecked("voter"),
        govmod_single.clone(),
        &ExecuteMsg::Propose {
            title: "A simple text proposal".to_string(),
            description: "This is a simple text proposal".to_string(),
            msgs: vec![],
        },
        &[],
    )
    .unwrap();

    app.execute_contract(
        Addr::unchecked("voter"),
        govmod_single.clone(),
        &ExecuteMsg::Propose {
            title: "A simple text proposal".to_string(),
            description: "This is a simple text proposal".to_string(),
            msgs: vec![],
        },
        &[],
    )
    .unwrap();

    let created_1: ProposalResponse = app
        .wrap()
        .query_wasm_smart(
            govmod_single.clone(),
            &QueryMsg::Proposal { proposal_id: 1 },
        )
        .unwrap();
    let current_block = app.block_info();

    // Verify created and last updated
    assert_eq!(created_1.proposal.created, current_block.time);
    assert_eq!(created_1.proposal.last_updated, current_block.time);

    let created_2: ProposalResponse = app
        .wrap()
        .query_wasm_smart(
            govmod_single.clone(),
            &QueryMsg::Proposal { proposal_id: 2 },
        )
        .unwrap();

    // Verify created and last updated
    assert_eq!(created_2.proposal.created, current_block.time);
    assert_eq!(created_2.proposal.last_updated, current_block.time);

    // Update block
    let timestamp = Timestamp::from_seconds(300_000_000);
    app.update_block(|block| block.time = timestamp);

    // Vote on proposal
    app.execute_contract(
        Addr::unchecked("voter"),
        govmod_single.clone(),
        &ExecuteMsg::Vote {
            proposal_id: 1,
            vote: Vote::Yes,
        },
        &[],
    )
    .unwrap();

    // Expect that last_updated changed because of status change
    let updated: ProposalResponse = app
        .wrap()
        .query_wasm_smart(
            govmod_single.clone(),
            &QueryMsg::Proposal { proposal_id: 1 },
        )
        .unwrap();

    assert_eq!(updated.proposal.last_updated, app.block_info().time);
    assert_eq!(updated.proposal.status, Status::Passed);

    // Update block
    let timestamp = Timestamp::from_seconds(500_000_000);
    app.update_block(|block| block.time = timestamp);
    let latest_time = app.block_info().time;

    // Execute proposal
    app.execute_contract(
        Addr::unchecked("voter"),
        govmod_single.clone(),
        &ExecuteMsg::Execute { proposal_id: 1 },
        &[],
    )
    .unwrap();

    // Status should have changed to 'Executed'
    let updated: ProposalResponse = app
        .wrap()
        .query_wasm_smart(
            govmod_single.clone(),
            &QueryMsg::Proposal { proposal_id: 1 },
        )
        .unwrap();

    assert_eq!(updated.proposal.last_updated, latest_time);
    assert_eq!(updated.proposal.status, Status::Executed);

    let timestamp = Timestamp::from_seconds(700_000_000);
    app.update_block(|block| block.time = timestamp);
    let latest_time = app.block_info().time;

    // Vote no on second proposal
    app.execute_contract(
        Addr::unchecked("voter"),
        govmod_single.clone(),
        &ExecuteMsg::Vote {
            proposal_id: 2,
            vote: Vote::No,
        },
        &[],
    )
    .unwrap();

    // Status should have changed to 'Rejected'
    let updated: ProposalResponse = app
        .wrap()
        .query_wasm_smart(
            govmod_single.clone(),
            &QueryMsg::Proposal { proposal_id: 2 },
        )
        .unwrap();

    assert_eq!(updated.proposal.last_updated, latest_time);
    assert_eq!(updated.proposal.status, Status::Rejected);

    let timestamp = Timestamp::from_seconds(900_000_000);
    app.update_block(|block| block.time = timestamp);
    let latest_time = app.block_info().time;

    // Close second proposal
    app.execute_contract(
        Addr::unchecked("voter"),
        govmod_single.clone(),
        &ExecuteMsg::Close { proposal_id: 2 },
        &[],
    )
    .unwrap();

    // Status should have changed to 'Closed'
    let updated: ProposalResponse = app
        .wrap()
        .query_wasm_smart(govmod_single, &QueryMsg::Proposal { proposal_id: 2 })
        .unwrap();

    assert_eq!(updated.proposal.last_updated, latest_time);
    assert_eq!(updated.proposal.status, Status::Closed);
}

#[test]
fn test_return_deposit_to_dao_on_proposal_failure() {
    let (mut app, core_addr) = do_test_votes_cw20_balances(
        vec![TestSingleChoiceVote {
            voter: "ekez".to_string(),
            position: Vote::No,
            weight: Uint128::new(10),
            should_execute: ShouldExecute::Yes,
        }],
        Threshold::AbsolutePercentage {
            percentage: PercentageThreshold::Percent(Decimal::percent(90)),
        },
        Status::Open,
        Some(Uint128::new(100)),
        Some(DepositInfo {
            token: DepositToken::VotingModuleToken {},
            deposit: Uint128::new(1),
            refund_failed_proposals: false,
        }),
    );

    let core_state: cw_core::query::DumpStateResponse = app
        .wrap()
        .query_wasm_smart(core_addr.clone(), &cw_core::msg::QueryMsg::DumpState {})
        .unwrap();
    let proposal_modules = core_state.proposal_modules;

    assert_eq!(proposal_modules.len(), 1);
    let proposal_single = proposal_modules.into_iter().next().unwrap();

    // Make the proposal expire. It has now failed.
    app.update_block(|block| block.height += 10);

    // Close the proposal, this should work as the proposal is now
    // open and expired.
    app.execute_contract(
        Addr::unchecked("keze"),
        proposal_single.clone(),
        &ExecuteMsg::Close { proposal_id: 1 },
        &[],
    )
    .unwrap();

    // Check that a refund was issued.
    let proposal_config: Config = app
        .wrap()
        .query_wasm_smart(proposal_single, &QueryMsg::Config {})
        .unwrap();
    let CheckedDepositInfo { token, .. } = proposal_config.deposit_info.unwrap();
    let balance: cw20::BalanceResponse = app
        .wrap()
        .query_wasm_smart(
            token,
            &cw20::Cw20QueryMsg::Balance {
                address: core_addr.into_string(),
            },
        )
        .unwrap();

    // Deposit should now belong to the DAO.
    assert_eq!(balance.balance, Uint128::new(1));
}<|MERGE_RESOLUTION|>--- conflicted
+++ resolved
@@ -1,12 +1,8 @@
 use std::u128;
 
-<<<<<<< HEAD
 use cosmwasm_std::{
-    coin, coins, to_binary, Addr, BankMsg, CosmosMsg, Decimal, Empty, Uint128, WasmMsg,
+    to_binary, Addr, BankMsg, Coin, CosmosMsg, Decimal, Empty, Timestamp, Uint128, WasmMsg,
 };
-=======
-use cosmwasm_std::{to_binary, Addr, Coin, CosmosMsg, Decimal, Empty, Timestamp, Uint128, WasmMsg};
->>>>>>> 341844f8
 use cw20::Cw20Coin;
 use cw20_staked_balance_voting::msg::ActiveThreshold;
 use cw_multi_test::{next_block, App, BankSudo, Contract, ContractWrapper, Executor, SudoMsg};
@@ -1831,7 +1827,16 @@
 
 #[test]
 fn test_execute_proposal_with_auth() {
-    let init_funds = vec![coin(1000000, "juno"), coin(100, "other")];
+    let init_funds = vec![
+        Coin {
+            denom: "juno".to_string(),
+            amount: Uint128::new(100000),
+        },
+        Coin {
+            denom: "other".to_string(),
+            amount: Uint128::new(100),
+        },
+    ];
     let mut app = App::new(|router, _, storage| {
         // initialization moved to App construction
         router
@@ -1841,7 +1846,7 @@
     });
 
     // Create a proposal manager (gov module)
-    let govmod_id = app.store_code(single_proposal_contract());
+    let govmod_id = app.store_code(proposal_contract());
     let gov_instantiate = InstantiateMsg {
         threshold: Threshold::ThresholdQuorum {
             threshold: PercentageThreshold::Majority {},
@@ -1853,6 +1858,7 @@
         only_members_execute: false,
         allow_revoting: false,
         deposit_info: None,
+        min_voting_period: None,
     };
 
     // Create the DAO (core)
@@ -1873,7 +1879,10 @@
     );
 
     // Let's give the dao some funds
-    let amount = coins(100000, "juno");
+    let amount = vec![Coin {
+        denom: "juno".to_string(),
+        amount: Uint128::new(100000),
+    }];
     let bank = BankMsg::Send {
         to_address: core_addr.to_string(),
         amount,
@@ -2058,7 +2067,10 @@
     .unwrap();
 
     // Create a proposal to spend some tokens
-    let amount = coins(1234, "juno");
+    let amount = vec![Coin {
+        denom: "juno".to_string(),
+        amount: Uint128::new(1234),
+    }];
     let bank = BankMsg::Send {
         to_address: "other_addr".to_string(),
         amount,
@@ -2100,7 +2112,10 @@
     .unwrap(); // This should work!
 
     // Create a new proposal to spend some that don't match the employee's auth
-    let amount = coins(1, "other");
+    let amount = vec![Coin {
+        denom: "other".to_string(),
+        amount: Uint128::new(1),
+    }];
     let bank = BankMsg::Send {
         to_address: "other_addr".to_string(),
         amount,
