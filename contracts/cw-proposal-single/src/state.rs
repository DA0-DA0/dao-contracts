use cosmwasm_std::{Addr, Uint128};
use cw_storage_plus::{Item, Map};
use cw_utils::Duration;

use indexable_hooks::Hooks;
use schemars::JsonSchema;
use serde::{Deserialize, Serialize};

use voting::{deposit::CheckedDepositInfo, threshold::Threshold, voting::Vote};

use crate::proposal::SingleChoiceProposal;

/// A vote cast for a proposal.
#[derive(Serialize, Deserialize, Clone, Debug, PartialEq, Eq, JsonSchema)]
pub struct Ballot {
    /// The amount of voting power behind the vote.
    pub power: Uint128,
    /// The position.
    pub vote: Vote,
}
/// The governance module's configuration.
#[derive(Serialize, Deserialize, Clone, Debug, PartialEq, JsonSchema)]
pub struct Config {
    /// The threshold a proposal must reach to complete.
    pub threshold: Threshold,
    /// The default maximum amount of time a proposal may be voted on
    /// before expiring.
    pub max_voting_period: Duration,
    /// The minimum amount of time a proposal must be open before
    /// passing. A proposal may fail before this amount of time has
    /// elapsed, but it will not pass. This can be useful for
    /// preventing governance attacks wherein an attacker aquires a
    /// large number of tokens and forces a proposal through.
    pub min_voting_period: Option<Duration>,
    /// If set to true only members may execute passed
    /// proposals. Otherwise, any address may execute a passed
    /// proposal.
    pub only_members_execute: bool,
    /// Allows changing votes before the proposal expires. If this is
    /// enabled proposals will not be able to complete early as final
    /// vote information is not known until the time of proposal
    /// expiration.
    pub allow_revoting: bool,
    /// The address of the DAO that this governance module is
    /// associated with.
    pub dao: Addr,
    /// Information about the depost required to create a
    /// proposal. None if no deposit is required, Some otherwise.
    pub deposit_info: Option<CheckedDepositInfo>,
}

/// The current top level config for the module.
pub const CONFIG: Item<Config> = Item::new("config");
/// The number of proposals that have been created.
pub const PROPOSAL_COUNT: Item<u64> = Item::new("proposal_count");
pub const PROPOSALS: Map<u64, SingleChoiceProposal> = Map::new("proposals");
pub const BALLOTS: Map<(u64, Addr), Ballot> = Map::new("ballots");
/// Consumers of proposal state change hooks.
pub const PROPOSAL_HOOKS: Hooks = Hooks::new("proposal_hooks");
<<<<<<< HEAD
pub const VOTE_HOOKS: Hooks = Hooks::new("vote_hooks");
pub const AUTHORIZATION_MODULE: Item<Addr> = Item::new("authorization_module");

impl DepositInfo {
    /// Converts deposit info into checked deposit info.
    pub fn into_checked(self, deps: Deps, dao: Addr) -> StdResult<CheckedDepositInfo> {
        let Self {
            token,
            deposit,
            refund_failed_proposals,
        } = self;
        let token = match token {
            DepositToken::Token { address } => deps.api.addr_validate(&address)?,
            DepositToken::VotingModuleToken {} => {
                let voting_module: Addr = deps
                    .querier
                    .query_wasm_smart(dao, &cw_core::msg::QueryMsg::VotingModule {})?;
                let token_addr: Addr = deps.querier.query_wasm_smart(
                    voting_module,
                    &cw_core_interface::voting::Query::TokenContract {},
                )?;
                token_addr
            }
        };
        // Make an info query as a smoke test that we are indeed
        // working with a token here. We can't turbofish this
        // type. See <https://github.com/rust-lang/rust/issues/83701>.
        //
        // This also covers the case where a misbehaving core contract
        // has returned an invalid address from the `TokenContract`
        // query as this will fail if the address is bad.
        let _info: cw20::TokenInfoResponse = deps
            .querier
            .query_wasm_smart(token.clone(), &cw20::Cw20QueryMsg::TokenInfo {})?;
        Ok(CheckedDepositInfo {
            token,
            deposit,
            refund_failed_proposals,
        })
    }
}

pub fn get_deposit_msg(
    info: &Option<CheckedDepositInfo>,
    contract: &Addr,
    sender: &Addr,
) -> StdResult<Vec<CosmosMsg>> {
    match info {
        Some(info) => {
            if info.deposit.is_zero() {
                Ok(vec![])
            } else {
                let transfer_msg = WasmMsg::Execute {
                    contract_addr: info.token.to_string(),
                    funds: vec![],
                    msg: to_binary(&cw20::Cw20ExecuteMsg::TransferFrom {
                        owner: sender.to_string(),
                        recipient: contract.to_string(),
                        amount: info.deposit,
                    })?,
                };
                let transfer_msg: CosmosMsg = transfer_msg.into();
                Ok(vec![transfer_msg])
            }
        }
        None => Ok(vec![]),
    }
}

pub fn get_return_deposit_msg(
    deposit_info: &CheckedDepositInfo,
    proposer: &Addr,
) -> StdResult<Vec<CosmosMsg>> {
    if deposit_info.deposit.is_zero() {
        return Ok(vec![]);
    }
    let transfer_msg = WasmMsg::Execute {
        contract_addr: deposit_info.token.to_string(),
        funds: vec![],
        msg: to_binary(&cw20::Cw20ExecuteMsg::Transfer {
            recipient: proposer.to_string(),
            amount: deposit_info.deposit,
        })?,
    };
    let transfer_msg: CosmosMsg = transfer_msg.into();
    Ok(vec![transfer_msg])
}
=======
/// Consumers of vote hooks.
pub const VOTE_HOOKS: Hooks = Hooks::new("vote_hooks");
>>>>>>> 341844f8
<|MERGE_RESOLUTION|>--- conflicted
+++ resolved
@@ -57,95 +57,6 @@
 pub const BALLOTS: Map<(u64, Addr), Ballot> = Map::new("ballots");
 /// Consumers of proposal state change hooks.
 pub const PROPOSAL_HOOKS: Hooks = Hooks::new("proposal_hooks");
-<<<<<<< HEAD
-pub const VOTE_HOOKS: Hooks = Hooks::new("vote_hooks");
-pub const AUTHORIZATION_MODULE: Item<Addr> = Item::new("authorization_module");
-
-impl DepositInfo {
-    /// Converts deposit info into checked deposit info.
-    pub fn into_checked(self, deps: Deps, dao: Addr) -> StdResult<CheckedDepositInfo> {
-        let Self {
-            token,
-            deposit,
-            refund_failed_proposals,
-        } = self;
-        let token = match token {
-            DepositToken::Token { address } => deps.api.addr_validate(&address)?,
-            DepositToken::VotingModuleToken {} => {
-                let voting_module: Addr = deps
-                    .querier
-                    .query_wasm_smart(dao, &cw_core::msg::QueryMsg::VotingModule {})?;
-                let token_addr: Addr = deps.querier.query_wasm_smart(
-                    voting_module,
-                    &cw_core_interface::voting::Query::TokenContract {},
-                )?;
-                token_addr
-            }
-        };
-        // Make an info query as a smoke test that we are indeed
-        // working with a token here. We can't turbofish this
-        // type. See <https://github.com/rust-lang/rust/issues/83701>.
-        //
-        // This also covers the case where a misbehaving core contract
-        // has returned an invalid address from the `TokenContract`
-        // query as this will fail if the address is bad.
-        let _info: cw20::TokenInfoResponse = deps
-            .querier
-            .query_wasm_smart(token.clone(), &cw20::Cw20QueryMsg::TokenInfo {})?;
-        Ok(CheckedDepositInfo {
-            token,
-            deposit,
-            refund_failed_proposals,
-        })
-    }
-}
-
-pub fn get_deposit_msg(
-    info: &Option<CheckedDepositInfo>,
-    contract: &Addr,
-    sender: &Addr,
-) -> StdResult<Vec<CosmosMsg>> {
-    match info {
-        Some(info) => {
-            if info.deposit.is_zero() {
-                Ok(vec![])
-            } else {
-                let transfer_msg = WasmMsg::Execute {
-                    contract_addr: info.token.to_string(),
-                    funds: vec![],
-                    msg: to_binary(&cw20::Cw20ExecuteMsg::TransferFrom {
-                        owner: sender.to_string(),
-                        recipient: contract.to_string(),
-                        amount: info.deposit,
-                    })?,
-                };
-                let transfer_msg: CosmosMsg = transfer_msg.into();
-                Ok(vec![transfer_msg])
-            }
-        }
-        None => Ok(vec![]),
-    }
-}
-
-pub fn get_return_deposit_msg(
-    deposit_info: &CheckedDepositInfo,
-    proposer: &Addr,
-) -> StdResult<Vec<CosmosMsg>> {
-    if deposit_info.deposit.is_zero() {
-        return Ok(vec![]);
-    }
-    let transfer_msg = WasmMsg::Execute {
-        contract_addr: deposit_info.token.to_string(),
-        funds: vec![],
-        msg: to_binary(&cw20::Cw20ExecuteMsg::Transfer {
-            recipient: proposer.to_string(),
-            amount: deposit_info.deposit,
-        })?,
-    };
-    let transfer_msg: CosmosMsg = transfer_msg.into();
-    Ok(vec![transfer_msg])
-}
-=======
 /// Consumers of vote hooks.
 pub const VOTE_HOOKS: Hooks = Hooks::new("vote_hooks");
->>>>>>> 341844f8
+pub const AUTHORIZATION_MODULE: Item<Addr> = Item::new("authorization_module");