--- conflicted
+++ resolved
@@ -132,21 +132,9 @@
             // Save gov token
             GOV_TOKEN.save(deps.storage, &cw20_addr.addr())?;
 
-<<<<<<< HEAD
-            // Instantiate staking contract with DAO as admin
-            let msg = WasmMsg::Instantiate {
-                code_id: stake_contract_code_id,
-                funds: vec![],
-                admin: Some(env.contract.address.to_string()),
-                label,
-                msg: to_binary(&stake_cw20::msg::InstantiateMsg {
-                    owner: Some(env.contract.address),
-                    manager: None,
-=======
             match staking_contract {
                 StakingContractMsg::InstantiateNewStakingContract {
                     staking_contract_code_id,
->>>>>>> f3aee7b4
                     unstaking_duration,
                 } => {
                     let msg = WasmMsg::Instantiate {
@@ -793,27 +781,12 @@
                     // Save gov token
                     GOV_TOKEN.save(deps.storage, &cw20_addr)?;
 
-<<<<<<< HEAD
-                    // Instantiate staking contract with DAO as admin
-                    let code_id = STAKING_CONTRACT_CODE_ID.load(deps.storage)?;
-                    let unstaking_duration =
-                        STAKING_CONTRACT_UNSTAKING_DURATION.load(deps.storage)?;
-                    let msg = WasmMsg::Instantiate {
-                        code_id,
-                        funds: vec![],
-                        admin: Some(env.contract.address.to_string()),
-                        label: env.contract.address.to_string(),
-                        msg: to_binary(&stake_cw20::msg::InstantiateMsg {
-                            owner: Some(env.contract.address),
-                            manager: None,
-=======
                     // Load staking contract details
                     let staking_contract = STAKING_CONTRACT_DETAILS.load(deps.storage)?;
                     match staking_contract {
                         // Create a new staking contract
                         StakingContractMsg::InstantiateNewStakingContract {
                             staking_contract_code_id,
->>>>>>> f3aee7b4
                             unstaking_duration,
                         } => {
                             let msg = WasmMsg::Instantiate {
