--- conflicted
+++ resolved
@@ -3,9 +3,5 @@
 mod error;
 pub mod msg;
 pub mod state;
-<<<<<<< HEAD
-pub mod balance;
 pub mod linking;
-=======
->>>>>>> 992c812c
 pub use crate::error::ContractError;