--- conflicted
+++ resolved
@@ -43,31 +43,19 @@
     msg: InstantiateMsg,
 ) -> Result<Response<Empty>, ContractError> {
     let owner = match msg.owner {
-<<<<<<< HEAD
-        Some(admin) => Some(deps.api.addr_validate(admin.as_str())?),
-=======
         Some(owner) => Some(deps.api.addr_validate(owner.as_str())?),
->>>>>>> f3aee7b4
         None => None,
     };
 
     let manager = match msg.manager {
-<<<<<<< HEAD
-        Some(admin) => Some(deps.api.addr_validate(admin.as_str())?),
-=======
         Some(manager) => Some(deps.api.addr_validate(manager.as_str())?),
->>>>>>> f3aee7b4
         None => None,
     };
 
     let config = Config {
         owner,
         manager,
-<<<<<<< HEAD
-        token_address: msg.token_address,
-=======
         token_address: deps.api.addr_validate(&*msg.token_address)?,
->>>>>>> f3aee7b4
         unstaking_duration: msg.unstaking_duration,
     };
     CONFIG.save(deps.storage, &config)?;
@@ -100,13 +88,8 @@
 pub fn execute_update_config(
     info: MessageInfo,
     deps: DepsMut,
-<<<<<<< HEAD
-    new_owner: Option<Addr>,
-    new_manager: Option<Addr>,
-=======
     new_owner: Option<String>,
     new_manager: Option<String>,
->>>>>>> f3aee7b4
     duration: Option<Duration>,
 ) -> Result<Response, ContractError> {
     let new_owner = new_owner
@@ -125,10 +108,7 @@
 
     config.owner = new_owner;
     config.manager = new_manager;
-<<<<<<< HEAD
-=======
-
->>>>>>> f3aee7b4
+
     config.unstaking_duration = duration;
 
     CONFIG.save(deps.storage, &config)?;
@@ -333,14 +313,9 @@
     deps: DepsMut,
     _env: Env,
     info: MessageInfo,
-<<<<<<< HEAD
-    addr: Addr,
-) -> Result<Response, ContractError> {
-=======
     addr: String,
 ) -> Result<Response, ContractError> {
     let addr = deps.api.addr_validate(&addr)?;
->>>>>>> f3aee7b4
     let config: Config = CONFIG.load(deps.storage)?;
     if config.owner != Some(info.sender.clone()) && config.manager != Some(info.sender) {
         return Err(ContractError::Unauthorized {});
@@ -355,14 +330,9 @@
     deps: DepsMut,
     _env: Env,
     info: MessageInfo,
-<<<<<<< HEAD
-    addr: Addr,
-) -> Result<Response, ContractError> {
-=======
     addr: String,
 ) -> Result<Response, ContractError> {
     let addr = deps.api.addr_validate(&addr)?;
->>>>>>> f3aee7b4
     let config: Config = CONFIG.load(deps.storage)?;
     if config.owner != Some(info.sender.clone()) && config.manager != Some(info.sender) {
         return Err(ContractError::Unauthorized {});
@@ -449,13 +419,8 @@
 pub fn query_config(deps: Deps) -> StdResult<GetConfigResponse> {
     let config = CONFIG.load(deps.storage)?;
     Ok(GetConfigResponse {
-<<<<<<< HEAD
-        owner: config.owner,
-        manager: config.manager,
-=======
         owner: config.owner.map(|a| a.to_string()),
         manager: config.manager.map(|a| a.to_string()),
->>>>>>> f3aee7b4
         unstaking_duration: config.unstaking_duration,
         token_address: config.token_address.to_string(),
     })
@@ -555,15 +520,9 @@
     ) -> Addr {
         let staking_code_id = app.store_code(contract_staking());
         let msg = crate::msg::InstantiateMsg {
-<<<<<<< HEAD
-            owner: Some(Addr::unchecked("owner")),
-            manager: Some(Addr::unchecked("manager")),
-            token_address: cw20,
-=======
             owner: Some("owner".to_string()),
             manager: Some("manager".to_string()),
             token_address: cw20.to_string(),
->>>>>>> f3aee7b4
             unstaking_duration,
         };
         app.instantiate_contract(
@@ -671,13 +630,8 @@
         duration: Option<Duration>,
     ) -> AnyResult<AppResponse> {
         let msg = ExecuteMsg::UpdateConfig {
-<<<<<<< HEAD
-            owner,
-            manager,
-=======
             owner: owner.map(|a| a.to_string()),
             manager: manager.map(|a| a.to_string()),
->>>>>>> f3aee7b4
             duration,
         };
         app.execute_contract(info.sender, staking_addr.clone(), &msg, &[])
@@ -729,11 +683,7 @@
         .unwrap();
 
         let config = query_config(&app, &staking_addr);
-<<<<<<< HEAD
-        assert_eq!(config.owner, Some(Addr::unchecked("owner2")));
-=======
         assert_eq!(config.owner, Some("owner2".to_string()));
->>>>>>> f3aee7b4
         assert_eq!(config.unstaking_duration, Some(Duration::Height(100)));
 
         // Try updating owner with original owner, which is now invalid
@@ -762,13 +712,8 @@
         .unwrap();
 
         let config = query_config(&app, &staking_addr);
-<<<<<<< HEAD
-        assert_eq!(config.owner, Some(Addr::unchecked("owner2")));
-        assert_eq!(config.manager, Some(Addr::unchecked("manager")));
-=======
         assert_eq!(config.owner, Some("owner2".to_string()));
         assert_eq!(config.manager, Some("manager".to_string()));
->>>>>>> f3aee7b4
 
         // Manager can update unstaking duration
         let info = mock_info("manager", &[]);
@@ -783,11 +728,7 @@
         )
         .unwrap();
         let config = query_config(&app, &staking_addr);
-<<<<<<< HEAD
-        assert_eq!(config.owner, Some(Addr::unchecked("owner2")));
-=======
         assert_eq!(config.owner, Some("owner2".to_string()));
->>>>>>> f3aee7b4
         assert_eq!(config.unstaking_duration, Some(Duration::Height(50)));
 
         // Manager cannot update owner
@@ -817,11 +758,7 @@
         .unwrap();
 
         let config = query_config(&app, &staking_addr);
-<<<<<<< HEAD
-        assert_eq!(config.owner, Some(Addr::unchecked("owner2")));
-=======
         assert_eq!(config.owner, Some("owner2".to_string()));
->>>>>>> f3aee7b4
         assert_eq!(config.manager, None);
 
         // Remove owner
