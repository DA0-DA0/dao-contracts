--- conflicted
+++ resolved
@@ -54,14 +54,9 @@
 
     let token_address = deps.api.addr_validate(&msg.token_address)?;
     let config = Config {
-<<<<<<< HEAD
         owner,
         manager,
         token_address: deps.api.addr_validate(&*msg.token_address)?,
-=======
-        admin,
-        token_address,
->>>>>>> 8674d015
         unstaking_duration: msg.unstaking_duration,
     };
     CONFIG.save(deps.storage, &config)?;
@@ -94,12 +89,8 @@
 pub fn execute_update_config(
     info: MessageInfo,
     deps: DepsMut,
-<<<<<<< HEAD
     new_owner: Option<String>,
     new_manager: Option<String>,
-=======
-    new_admin: Option<String>,
->>>>>>> 8674d015
     duration: Option<Duration>,
 ) -> Result<Response, ContractError> {
     let new_owner = match new_owner {
@@ -118,7 +109,6 @@
         return Err(ContractError::OnlyOwnerCanChangeOwner {});
     };
 
-<<<<<<< HEAD
     config.owner = new_owner;
     config.manager = new_manager;
 
@@ -141,21 +131,6 @@
                 .map(|a| a.to_string())
                 .unwrap_or_else(|| "None".to_string()),
         ))
-=======
-            config.admin = new_admin.map(|a| deps.api.addr_validate(&a)).transpose()?;
-            config.unstaking_duration = duration;
-
-            CONFIG.save(deps.storage, &config)?;
-            Ok(Response::new().add_attribute(
-                "admin",
-                config
-                    .admin
-                    .map(|a| a.to_string())
-                    .unwrap_or_else(|| "None".to_string()),
-            ))
-        }
-    }
->>>>>>> 8674d015
 }
 
 pub fn execute_receive(
@@ -548,12 +523,8 @@
     ) -> Addr {
         let staking_code_id = app.store_code(contract_staking());
         let msg = crate::msg::InstantiateMsg {
-<<<<<<< HEAD
             owner: Some("owner".to_string()),
             manager: Some("manager".to_string()),
-=======
-            admin: Some("owner".to_string()),
->>>>>>> 8674d015
             token_address: cw20.to_string(),
             unstaking_duration,
         };
@@ -662,12 +633,8 @@
         duration: Option<Duration>,
     ) -> AnyResult<AppResponse> {
         let msg = ExecuteMsg::UpdateConfig {
-<<<<<<< HEAD
             owner: owner.map(|a| a.to_string()),
             manager: manager.map(|a| a.to_string()),
-=======
-            admin: admin.map(|a| a.to_string()),
->>>>>>> 8674d015
             duration,
         };
         app.execute_contract(info.sender, staking_addr.clone(), &msg, &[])
