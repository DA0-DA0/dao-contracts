--- conflicted
+++ resolved
@@ -58,11 +58,5 @@
         &out_dir,
         "ActiveProposalModulesResponse",
     );
-<<<<<<< HEAD
-    export_schema_with_title(&schema_for!(Vec<String>), &out_dir, "ListItemsResponse");
-    export_schema_with_title(&schema_for!(Addr), &out_dir, "VotingModuleResponse");
-    export_schema_with_title(&schema_for!(Vec<Addr>), &out_dir, "ProposalModulesResponse");
     export_schema_with_title(&schema_for!(Vec<SubDao>), &out_dir, "ListSubDaosResponse");
-=======
->>>>>>> 46aaac5b
 }