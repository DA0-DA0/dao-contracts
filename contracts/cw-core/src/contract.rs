#[cfg(not(feature = "library"))]
use cosmwasm_std::entry_point;
use cosmwasm_std::{
    to_binary, Addr, Binary, CosmosMsg, Deps, DepsMut, Empty, Env, MessageInfo, Order, Reply,
    Response, StdError, StdResult, SubMsg,
};
use cw2::{get_contract_version, set_contract_version};
use cw_storage_plus::Map;
use cw_utils::{parse_reply_instantiate_data, Duration};

use cw_core_interface::voting;
use cw_paginate::{paginate_map, paginate_map_keys, paginate_map_values};

use crate::error::ContractError;
use crate::msg::{
    ExecuteMsg, InitialItem, InstantiateMsg, MigrateMsg, ModuleInstantiateInfo, QueryMsg,
};
use crate::query::{
    AdminNominationResponse, Cw20BalanceResponse, DumpStateResponse, GetItemResponse,
    PauseInfoResponse, SubDao,
};
use crate::state::{
<<<<<<< HEAD
    Config, ADMIN, CONFIG, CW20_LIST, CW721_LIST, ITEMS, NOMINATED_ADMIN, PAUSED, PROPOSAL_MODULES,
    SUBDAO_LIST, VOTING_MODULE,
=======
    Config, ProposalModule, ProposalModuleStatus, ACTIVE_PROPOSAL_MODULE_COUNT, ADMIN, CONFIG,
    CW20_LIST, CW721_LIST, ITEMS, NOMINATED_ADMIN, PAUSED, PROPOSAL_MODULES,
    TOTAL_PROPOSAL_MODULE_COUNT, VOTING_MODULE,
>>>>>>> 46aaac5b
};

// version info for migration info
const CONTRACT_NAME: &str = "crates.io:cw-core";
const CONTRACT_VERSION: &str = env!("CARGO_PKG_VERSION");

const PROPOSAL_MODULE_REPLY_ID: u64 = 0;
const VOTE_MODULE_INSTANTIATE_REPLY_ID: u64 = 1;
const VOTE_MODULE_UPDATE_REPLY_ID: u64 = 2;

#[cfg_attr(not(feature = "library"), entry_point)]
pub fn instantiate(
    deps: DepsMut,
    env: Env,
    info: MessageInfo,
    msg: InstantiateMsg,
) -> Result<Response, ContractError> {
    set_contract_version(deps.storage, CONTRACT_NAME, CONTRACT_VERSION)?;

    let config = Config {
        name: msg.name,
        description: msg.description,
        image_url: msg.image_url,
        automatically_add_cw20s: msg.automatically_add_cw20s,
        automatically_add_cw721s: msg.automatically_add_cw721s,
    };
    CONFIG.save(deps.storage, &config)?;

    let admin = msg
        .admin
        .map(|human| deps.api.addr_validate(&human))
        .transpose()?
        // If no admin is specified, the contract is its own admin.
        .unwrap_or_else(|| env.contract.address.clone());
    ADMIN.save(deps.storage, &admin)?;

    let vote_module_msg = msg
        .voting_module_instantiate_info
        .into_wasm_msg(env.contract.address.clone());
    let vote_module_msg: SubMsg<Empty> =
        SubMsg::reply_on_success(vote_module_msg, VOTE_MODULE_INSTANTIATE_REPLY_ID);

    let proposal_module_msgs: Vec<SubMsg<Empty>> = msg
        .proposal_modules_instantiate_info
        .into_iter()
        .map(|info| info.into_wasm_msg(env.contract.address.clone()))
        .map(|wasm| SubMsg::reply_on_success(wasm, PROPOSAL_MODULE_REPLY_ID))
        .collect();
    if proposal_module_msgs.is_empty() {
        return Err(ContractError::NoActiveProposalModules {});
    }

    for InitialItem { key, value } in msg.initial_items.unwrap_or_default() {
        ITEMS.save(deps.storage, key, &value)?;
    }

    // Save total and active proposal module counts
    TOTAL_PROPOSAL_MODULE_COUNT.save(deps.storage, &0)?;
    ACTIVE_PROPOSAL_MODULE_COUNT.save(deps.storage, &0)?;

    Ok(Response::new()
        .add_attribute("action", "instantiate")
        .add_attribute("sender", info.sender)
        .add_submessage(vote_module_msg)
        .add_submessages(proposal_module_msgs))
}

#[cfg_attr(not(feature = "library"), entry_point)]
pub fn execute(
    deps: DepsMut,
    env: Env,
    info: MessageInfo,
    msg: ExecuteMsg,
) -> Result<Response, ContractError> {
    // No actions can be performed while the DAO is paused.
    if let Some(expiration) = PAUSED.may_load(deps.storage)? {
        if !expiration.is_expired(&env.block) {
            return Err(ContractError::Paused {});
        }
    }

    match msg {
        ExecuteMsg::ExecuteAdminMsgs { msgs } => {
            execute_admin_msgs(deps.as_ref(), info.sender, msgs)
        }
        ExecuteMsg::ExecuteProposalHook { msgs } => {
            execute_proposal_hook(deps.as_ref(), info.sender, msgs)
        }
        ExecuteMsg::Pause { duration } => execute_pause(deps, env, info.sender, duration),
        ExecuteMsg::Receive(_) => execute_receive_cw20(deps, info.sender),
        ExecuteMsg::ReceiveNft(_) => execute_receive_cw721(deps, info.sender),
        ExecuteMsg::RemoveItem { key } => execute_remove_item(deps, env, info.sender, key),
        ExecuteMsg::SetItem { key, addr } => execute_set_item(deps, env, info.sender, key, addr),
        ExecuteMsg::UpdateConfig { config } => {
            execute_update_config(deps, env, info.sender, config)
        }
        ExecuteMsg::UpdateCw20List { to_add, to_remove } => {
            execute_update_cw20_list(deps, env, info.sender, to_add, to_remove)
        }
        ExecuteMsg::UpdateCw721List { to_add, to_remove } => {
            execute_update_cw721_list(deps, env, info.sender, to_add, to_remove)
        }
        ExecuteMsg::UpdateVotingModule { module } => {
            execute_update_voting_module(env, info.sender, module)
        }
        ExecuteMsg::UpdateProposalModules { to_add, to_disable } => {
            execute_update_proposal_modules(deps, env, info.sender, to_add, to_disable)
        }
        ExecuteMsg::NominateAdmin { admin } => {
            execute_nominate_admin(deps, env, info.sender, admin)
        }
        ExecuteMsg::AcceptAdminNomination {} => execute_accept_admin_nomination(deps, info.sender),
        ExecuteMsg::WithdrawAdminNomination {} => {
            execute_withdraw_admin_nomination(deps, info.sender)
        }
        ExecuteMsg::UpdateSubDaos { to_add, to_remove } => {
            execute_update_sub_daos_list(deps, env, info.sender, to_add, to_remove)
        }
    }
}

pub fn execute_pause(
    deps: DepsMut,
    env: Env,
    sender: Addr,
    pause_duration: Duration,
) -> Result<Response, ContractError> {
    // Only the core contract may call this method.
    if sender != env.contract.address {
        return Err(ContractError::Unauthorized {});
    }

    let until = pause_duration.after(&env.block);

    PAUSED.save(deps.storage, &until)?;

    Ok(Response::new()
        .add_attribute("action", "execute_pause")
        .add_attribute("sender", sender)
        .add_attribute("until", until.to_string()))
}

pub fn execute_admin_msgs(
    deps: Deps,
    sender: Addr,
    msgs: Vec<CosmosMsg<Empty>>,
) -> Result<Response, ContractError> {
    let admin = ADMIN.load(deps.storage)?;

    // Check if the sender is the DAO Admin
    if sender != admin {
        return Err(ContractError::Unauthorized {});
    }

    Ok(Response::default()
        .add_attribute("action", "execute_admin_msgs")
        .add_messages(msgs))
}

pub fn execute_proposal_hook(
    deps: Deps,
    sender: Addr,
    msgs: Vec<CosmosMsg<Empty>>,
) -> Result<Response, ContractError> {
    let module = PROPOSAL_MODULES
        .may_load(deps.storage, sender.clone())?
        .ok_or(ContractError::Unauthorized {})?;

    // Check that the message has come from an active module
    if module.status != ProposalModuleStatus::Enabled {
        return Err(ContractError::ModuleDisabledCannotExecute { address: sender });
    }

    Ok(Response::default()
        .add_attribute("action", "execute_proposal_hook")
        .add_messages(msgs))
}

pub fn execute_nominate_admin(
    deps: DepsMut,
    env: Env,
    sender: Addr,
    nomination: Option<String>,
) -> Result<Response, ContractError> {
    let nomination = nomination.map(|h| deps.api.addr_validate(&h)).transpose()?;

    let current_admin = ADMIN.load(deps.storage)?;
    if current_admin != sender {
        return Err(ContractError::Unauthorized {});
    }

    let current_nomination = NOMINATED_ADMIN.may_load(deps.storage)?;
    if current_nomination.is_some() {
        return Err(ContractError::PendingNomination {});
    }

    match &nomination {
        Some(nomination) => NOMINATED_ADMIN.save(deps.storage, nomination)?,
        // If no admin set to default of the contract. This allows the
        // contract to later set a new admin via governance.
        None => ADMIN.save(deps.storage, &env.contract.address)?,
    }

    Ok(Response::default()
        .add_attribute("action", "execute_nominate_admin")
        .add_attribute(
            "nomination",
            nomination
                .map(|n| n.to_string())
                .unwrap_or_else(|| "None".to_string()),
        ))
}

pub fn execute_accept_admin_nomination(
    deps: DepsMut,
    sender: Addr,
) -> Result<Response, ContractError> {
    let nomination = NOMINATED_ADMIN
        .may_load(deps.storage)?
        .ok_or(ContractError::NoAdminNomination {})?;
    if sender != nomination {
        return Err(ContractError::Unauthorized {});
    }
    NOMINATED_ADMIN.remove(deps.storage);
    ADMIN.save(deps.storage, &nomination)?;

    Ok(Response::default()
        .add_attribute("action", "execute_accept_admin_nomination")
        .add_attribute("new_admin", sender))
}

pub fn execute_withdraw_admin_nomination(
    deps: DepsMut,
    sender: Addr,
) -> Result<Response, ContractError> {
    let admin = ADMIN.load(deps.storage)?;
    if admin != sender {
        return Err(ContractError::Unauthorized {});
    }

    // Check that there is indeed a nomination to withdraw.
    let current_nomination = NOMINATED_ADMIN.may_load(deps.storage)?;
    if current_nomination.is_none() {
        return Err(ContractError::NoAdminNomination {});
    }

    NOMINATED_ADMIN.remove(deps.storage);

    Ok(Response::default()
        .add_attribute("action", "execute_withdraw_admin_nomination")
        .add_attribute("sender", sender))
}

pub fn execute_update_config(
    deps: DepsMut,
    env: Env,
    sender: Addr,
    config: Config,
) -> Result<Response, ContractError> {
    if sender != env.contract.address {
        return Err(ContractError::Unauthorized {});
    }

    CONFIG.save(deps.storage, &config)?;
    // We incur some gas costs by having the config's fields in the
    // response. This has the benefit that it makes it reasonably
    // simple to ask "when did this field in the config change" by
    // running something like `junod query txs --events
    // 'wasm._contract_address=core&wasm.name=name'`.
    Ok(Response::default()
        .add_attribute("action", "execute_update_config")
        .add_attribute("name", config.name)
        .add_attribute("description", config.description)
        .add_attribute(
            "image_url",
            config.image_url.unwrap_or_else(|| "None".to_string()),
        ))
}

pub fn execute_update_voting_module(
    env: Env,
    sender: Addr,
    module: ModuleInstantiateInfo,
) -> Result<Response, ContractError> {
    if env.contract.address != sender {
        return Err(ContractError::Unauthorized {});
    }

    let wasm = module.into_wasm_msg(env.contract.address);
    let submessage = SubMsg::reply_on_success(wasm, VOTE_MODULE_UPDATE_REPLY_ID);

    Ok(Response::default()
        .add_attribute("action", "execute_update_voting_module")
        .add_submessage(submessage))
}

pub fn execute_update_proposal_modules(
    deps: DepsMut,
    env: Env,
    sender: Addr,
    to_add: Vec<ModuleInstantiateInfo>,
    to_disable: Vec<String>,
) -> Result<Response, ContractError> {
    if env.contract.address != sender {
        return Err(ContractError::Unauthorized {});
    }

    let disable_count = to_disable.len() as u32;
    for addr in to_disable {
        let addr = deps.api.addr_validate(&addr)?;
        let mut module = PROPOSAL_MODULES
            .load(deps.storage, addr.clone())
            .map_err(|_| ContractError::ProposalModuleDoesNotExist {
                address: addr.clone(),
            })?;

        if module.status == ProposalModuleStatus::Disabled {
            return Err(ContractError::ModuleAlreadyDisabled {
                address: module.address,
            });
        }

        module.status = ProposalModuleStatus::Disabled {};
        PROPOSAL_MODULES.save(deps.storage, addr, &module)?;
    }

    // If disabling this module will cause there to be no active modules, return error.
    // We don't check the active count before disabling because there may erroneously be
    // modules in to_disable which are already disabled.
    ACTIVE_PROPOSAL_MODULE_COUNT.update(deps.storage, |count| {
        if count <= disable_count && to_add.is_empty() {
            return Err(ContractError::NoActiveProposalModules {});
        }
        Ok(count - disable_count)
    })?;

    let to_add: Vec<SubMsg<Empty>> = to_add
        .into_iter()
        .map(|info| info.into_wasm_msg(env.contract.address.clone()))
        .map(|wasm| SubMsg::reply_on_success(wasm, PROPOSAL_MODULE_REPLY_ID))
        .collect();

    Ok(Response::default()
        .add_attribute("action", "execute_update_proposal_modules")
        .add_submessages(to_add))
}

/// Updates a set of addresses in state applying VERIFY to each item
/// that will be added.
fn do_update_addr_list(
    deps: DepsMut,
    map: Map<Addr, Empty>,
    to_add: Vec<String>,
    to_remove: Vec<String>,
    verify: impl Fn(&Addr, Deps) -> StdResult<()>,
) -> Result<(), ContractError> {
    let to_add = to_add
        .into_iter()
        .map(|a| deps.api.addr_validate(&a))
        .collect::<Result<Vec<_>, _>>()?;

    let to_remove = to_remove
        .into_iter()
        .map(|a| deps.api.addr_validate(&a))
        .collect::<Result<Vec<_>, _>>()?;

    for addr in to_add {
        verify(&addr, deps.as_ref())?;
        map.save(deps.storage, addr, &Empty {})?;
    }
    for addr in to_remove {
        map.remove(deps.storage, addr);
    }

    Ok(())
}

pub fn execute_update_cw20_list(
    deps: DepsMut,
    env: Env,
    sender: Addr,
    to_add: Vec<String>,
    to_remove: Vec<String>,
) -> Result<Response, ContractError> {
    if env.contract.address != sender {
        return Err(ContractError::Unauthorized {});
    }
    do_update_addr_list(deps, CW20_LIST, to_add, to_remove, |addr, deps| {
        // Perform a balance query here as this is the query performed
        // by the `Cw20Balances` query.
        let _info: cw20::BalanceResponse = deps.querier.query_wasm_smart(
            addr,
            &cw20::Cw20QueryMsg::Balance {
                address: env.contract.address.to_string(),
            },
        )?;
        Ok(())
    })?;
    Ok(Response::default().add_attribute("action", "update_cw20_list"))
}

pub fn execute_update_cw721_list(
    deps: DepsMut,
    env: Env,
    sender: Addr,
    to_add: Vec<String>,
    to_remove: Vec<String>,
) -> Result<Response, ContractError> {
    if env.contract.address != sender {
        return Err(ContractError::Unauthorized {});
    }
    do_update_addr_list(deps, CW721_LIST, to_add, to_remove, |addr, deps| {
        let _info: cw721::ContractInfoResponse = deps
            .querier
            .query_wasm_smart(addr, &cw721::Cw721QueryMsg::ContractInfo {})?;
        Ok(())
    })?;
    Ok(Response::default().add_attribute("action", "update_cw721_list"))
}

pub fn execute_set_item(
    deps: DepsMut,
    env: Env,
    sender: Addr,
    key: String,
    value: String,
) -> Result<Response, ContractError> {
    if env.contract.address != sender {
        return Err(ContractError::Unauthorized {});
    }

    ITEMS.save(deps.storage, key.clone(), &value)?;
    Ok(Response::default()
        .add_attribute("action", "execute_set_item")
        .add_attribute("key", key)
        .add_attribute("addr", value))
}

pub fn execute_remove_item(
    deps: DepsMut,
    env: Env,
    sender: Addr,
    key: String,
) -> Result<Response, ContractError> {
    if env.contract.address != sender {
        return Err(ContractError::Unauthorized {});
    }

    if ITEMS.has(deps.storage, key.clone()) {
        ITEMS.remove(deps.storage, key.clone());
        Ok(Response::default()
            .add_attribute("action", "execute_remove_item")
            .add_attribute("key", key))
    } else {
        Err(ContractError::KeyMissing {})
    }
}

pub fn execute_update_sub_daos_list(
    deps: DepsMut,
    env: Env,
    sender: Addr,
    to_add: Vec<SubDao>,
    to_remove: Vec<String>,
) -> Result<Response, ContractError> {
    if env.contract.address != sender {
        return Err(ContractError::Unauthorized {});
    }

    for addr in to_remove {
        let addr = deps.api.addr_validate(&addr)?;
        SUBDAO_LIST.remove(deps.storage, &addr);
    }

    for subdao in to_add {
        let addr = deps.api.addr_validate(&subdao.addr)?;
        SUBDAO_LIST.save(deps.storage, &addr, &subdao.charter)?;
    }

    Ok(Response::default()
        .add_attribute("action", "execute_update_sub_daos_list")
        .add_attribute("sender", sender))
}

pub fn execute_receive_cw20(deps: DepsMut, sender: Addr) -> Result<Response, ContractError> {
    let config = CONFIG.load(deps.storage)?;
    if !config.automatically_add_cw20s {
        Ok(Response::new())
    } else {
        CW20_LIST.save(deps.storage, sender.clone(), &Empty {})?;
        Ok(Response::new()
            .add_attribute("action", "receive_cw20")
            .add_attribute("token", sender))
    }
}

pub fn execute_receive_cw721(deps: DepsMut, sender: Addr) -> Result<Response, ContractError> {
    let config = CONFIG.load(deps.storage)?;
    if !config.automatically_add_cw721s {
        Ok(Response::new())
    } else {
        CW721_LIST.save(deps.storage, sender.clone(), &Empty {})?;
        Ok(Response::new()
            .add_attribute("action", "receive_cw721")
            .add_attribute("token", sender))
    }
}

#[cfg_attr(not(feature = "library"), entry_point)]
pub fn query(deps: Deps, env: Env, msg: QueryMsg) -> StdResult<Binary> {
    match msg {
        QueryMsg::Admin {} => query_admin(deps),
        QueryMsg::AdminNomination {} => query_admin_nomination(deps),
        QueryMsg::Config {} => query_config(deps),
        QueryMsg::Cw20TokenList { start_after, limit } => query_cw20_list(deps, start_after, limit),
        QueryMsg::Cw20Balances { start_after, limit } => {
            query_cw20_balances(deps, env, start_after, limit)
        }
        QueryMsg::Cw721TokenList { start_after, limit } => {
            query_cw721_list(deps, start_after, limit)
        }
        QueryMsg::DumpState {} => query_dump_state(deps, env),
        QueryMsg::GetItem { key } => query_get_item(deps, key),
        QueryMsg::Info {} => query_info(deps),
        QueryMsg::ListItems { start_after, limit } => query_list_items(deps, start_after, limit),
        QueryMsg::PauseInfo {} => query_paused(deps, env),
        QueryMsg::ProposalModules { start_after, limit } => {
            query_proposal_modules(deps, start_after, limit)
        }
        QueryMsg::TotalPowerAtHeight { height } => query_total_power_at_height(deps, height),
        QueryMsg::VotingModule {} => query_voting_module(deps),
        QueryMsg::VotingPowerAtHeight { address, height } => {
            query_voting_power_at_height(deps, address, height)
        }
<<<<<<< HEAD
        QueryMsg::ListSubDaos { start_after, limit } => {
            query_list_sub_daos(deps, start_after, limit)
=======
        QueryMsg::ActiveProposalModules { start_after, limit } => {
            query_active_proposal_modules(deps, start_after, limit)
>>>>>>> 46aaac5b
        }
    }
}

pub fn query_admin(deps: Deps) -> StdResult<Binary> {
    let admin = ADMIN.load(deps.storage)?;
    to_binary(&admin)
}

pub fn query_admin_nomination(deps: Deps) -> StdResult<Binary> {
    let nomination = NOMINATED_ADMIN.may_load(deps.storage)?;
    to_binary(&AdminNominationResponse { nomination })
}

pub fn query_config(deps: Deps) -> StdResult<Binary> {
    let config = CONFIG.load(deps.storage)?;
    to_binary(&config)
}

pub fn query_voting_module(deps: Deps) -> StdResult<Binary> {
    let voting_module = VOTING_MODULE.load(deps.storage)?;
    to_binary(&voting_module)
}

pub fn query_proposal_modules(
    deps: Deps,
    start_after: Option<String>,
    limit: Option<u32>,
) -> StdResult<Binary> {
    // This query is will run out of gas due to the size of the
    // returned message before it runs out of compute so taking a
    // limit here is still nice. As removes happen in constant time
    // the contract is still recoverable if too many items end up in
    // here.
    //
    // Further, as the `range` method on a map returns an iterator it
    // is possible (though implementation dependent) that new keys are
    // loaded on demand as the iterator is moved. Should this be the
    // case we are only paying for what we need here.
    //
    // Even if this does lock up one can determine the existing
    // proposal modules by looking at past transactions on chain.
    to_binary(&paginate_map_values(
        deps,
        &PROPOSAL_MODULES,
        start_after
            .map(|s| deps.api.addr_validate(&s))
            .transpose()?,
        limit,
        cosmwasm_std::Order::Ascending,
    )?)
}

/// Note: this is not gas efficient as we need to potentially visit all modules in order to
/// filter out the modules with active status.  
pub fn query_active_proposal_modules(
    deps: Deps,
    start_after: Option<String>,
    limit: Option<u32>,
) -> StdResult<Binary> {
    let values = paginate_map_values(
        deps,
        &PROPOSAL_MODULES,
        start_after
            .map(|s| deps.api.addr_validate(&s))
            .transpose()?,
        None,
        cosmwasm_std::Order::Ascending,
    )?;

    let limit = limit.unwrap_or(values.len() as u32);

    to_binary::<Vec<ProposalModule>>(
        &values
            .into_iter()
            .filter(|module: &ProposalModule| module.status == ProposalModuleStatus::Enabled)
            .take(limit as usize)
            .collect(),
    )
}

fn get_pause_info(deps: Deps, env: Env) -> StdResult<PauseInfoResponse> {
    Ok(match PAUSED.may_load(deps.storage)? {
        Some(expiration) => {
            if expiration.is_expired(&env.block) {
                PauseInfoResponse::Unpaused {}
            } else {
                PauseInfoResponse::Paused { expiration }
            }
        }
        None => PauseInfoResponse::Unpaused {},
    })
}

pub fn query_paused(deps: Deps, env: Env) -> StdResult<Binary> {
    to_binary(&get_pause_info(deps, env)?)
}

pub fn query_dump_state(deps: Deps, env: Env) -> StdResult<Binary> {
    let admin = ADMIN.load(deps.storage)?;
    let config = CONFIG.load(deps.storage)?;
    let voting_module = VOTING_MODULE.load(deps.storage)?;
    let proposal_modules = PROPOSAL_MODULES
        .range(deps.storage, None, None, cosmwasm_std::Order::Ascending)
        .map(|kv| Ok(kv?.1))
        .collect::<StdResult<Vec<ProposalModule>>>()?;
    let pause_info = get_pause_info(deps, env)?;
    let version = get_contract_version(deps.storage)?;
    let active_proposal_module_count = ACTIVE_PROPOSAL_MODULE_COUNT.load(deps.storage)?;
    let total_proposal_module_count = TOTAL_PROPOSAL_MODULE_COUNT.load(deps.storage)?;
    to_binary(&DumpStateResponse {
        admin,
        config,
        version,
        pause_info,
        proposal_modules,
        voting_module,
        active_proposal_module_count,
        total_proposal_module_count,
    })
}

pub fn query_voting_power_at_height(
    deps: Deps,
    address: String,
    height: Option<u64>,
) -> StdResult<Binary> {
    let voting_module = VOTING_MODULE.load(deps.storage)?;
    let voting_power: voting::VotingPowerAtHeightResponse = deps.querier.query_wasm_smart(
        voting_module,
        &voting::Query::VotingPowerAtHeight { height, address },
    )?;
    to_binary(&voting_power)
}

pub fn query_total_power_at_height(deps: Deps, height: Option<u64>) -> StdResult<Binary> {
    let voting_module = VOTING_MODULE.load(deps.storage)?;
    let total_power: voting::TotalPowerAtHeightResponse = deps
        .querier
        .query_wasm_smart(voting_module, &voting::Query::TotalPowerAtHeight { height })?;
    to_binary(&total_power)
}

pub fn query_get_item(deps: Deps, item: String) -> StdResult<Binary> {
    let item = ITEMS.may_load(deps.storage, item)?;
    to_binary(&GetItemResponse { item })
}

pub fn query_info(deps: Deps) -> StdResult<Binary> {
    let info = cw2::get_contract_version(deps.storage)?;
    to_binary(&cw_core_interface::voting::InfoResponse { info })
}

pub fn query_list_items(
    deps: Deps,
    start_after: Option<String>,
    limit: Option<u32>,
) -> StdResult<Binary> {
    to_binary(&paginate_map(
        deps,
        &ITEMS,
        start_after,
        limit,
        cosmwasm_std::Order::Descending,
    )?)
}

pub fn query_cw20_list(
    deps: Deps,
    start_after: Option<String>,
    limit: Option<u32>,
) -> StdResult<Binary> {
    to_binary(&paginate_map_keys(
        deps,
        &CW20_LIST,
        start_after
            .map(|s| deps.api.addr_validate(&s))
            .transpose()?,
        limit,
        cosmwasm_std::Order::Descending,
    )?)
}

pub fn query_cw721_list(
    deps: Deps,
    start_after: Option<String>,
    limit: Option<u32>,
) -> StdResult<Binary> {
    to_binary(&paginate_map_keys(
        deps,
        &CW721_LIST,
        start_after
            .map(|s| deps.api.addr_validate(&s))
            .transpose()?,
        limit,
        cosmwasm_std::Order::Descending,
    )?)
}

pub fn query_cw20_balances(
    deps: Deps,
    env: Env,
    start_after: Option<String>,
    limit: Option<u32>,
) -> StdResult<Binary> {
    let addrs = paginate_map_keys(
        deps,
        &CW20_LIST,
        start_after
            .map(|a| deps.api.addr_validate(&a))
            .transpose()?,
        limit,
        cosmwasm_std::Order::Descending,
    )?;
    let balances = addrs
        .into_iter()
        .map(|addr| {
            let balance: cw20::BalanceResponse = deps.querier.query_wasm_smart(
                addr.clone(),
                &cw20::Cw20QueryMsg::Balance {
                    address: env.contract.address.to_string(),
                },
            )?;
            Ok(Cw20BalanceResponse {
                addr,
                balance: balance.balance,
            })
        })
        .collect::<StdResult<Vec<_>>>()?;
    to_binary(&balances)
}

pub fn query_list_sub_daos(
    deps: Deps,
    start_after: Option<String>,
    limit: Option<u32>,
) -> StdResult<Binary> {
    let start_at = start_after
        .map(|addr| deps.api.addr_validate(&addr))
        .transpose()?;

    let subdaos = cw_paginate::paginate_map(
        deps,
        &SUBDAO_LIST,
        start_at.as_ref(),
        limit,
        cosmwasm_std::Order::Ascending,
    )?;

    let subdaos: Vec<SubDao> = subdaos
        .into_iter()
        .map(|(address, charter)| SubDao {
            addr: address.into_string(),
            charter,
        })
        .collect();

    to_binary(&subdaos)
}

#[cfg_attr(not(feature = "library"), entry_point)]
pub fn migrate(deps: DepsMut, _env: Env, msg: MigrateMsg) -> Result<Response, ContractError> {
    match msg {
        MigrateMsg::FromV1 {} => {
            let current_map: Map<Addr, Empty> = Map::new("proposal_modules");
            let current_keys = current_map
                .keys(deps.storage, None, None, Order::Ascending)
                .collect::<StdResult<Vec<Addr>>>()?;

            current_keys
                .into_iter()
                .enumerate()
                .try_for_each::<_, StdResult<()>>(|(idx, address)| {
                    let prefix = derive_proposal_module_prefix(idx)?;
                    let proposal_module = &ProposalModule {
                        address: address.clone(),
                        status: ProposalModuleStatus::Enabled {},
                        prefix,
                    };
                    PROPOSAL_MODULES.save(deps.storage, address, proposal_module)?;
                    Ok(())
                })?;
            Ok(Response::default())
        }
        MigrateMsg::FromCompatible {} => Ok(Response::default()),
    }
}

#[cfg_attr(not(feature = "library"), entry_point)]
pub fn reply(deps: DepsMut, _env: Env, msg: Reply) -> Result<Response, ContractError> {
    match msg.id {
        PROPOSAL_MODULE_REPLY_ID => {
            let res = parse_reply_instantiate_data(msg)?;
            let prop_module_addr = deps.api.addr_validate(&res.contract_address)?;
            let total_module_count = TOTAL_PROPOSAL_MODULE_COUNT.load(deps.storage)?;

            let prefix = derive_proposal_module_prefix(total_module_count as usize)?;
            let prop_module = ProposalModule {
                address: prop_module_addr.clone(),
                status: ProposalModuleStatus::Enabled,
                prefix,
            };

            PROPOSAL_MODULES.save(deps.storage, prop_module_addr, &prop_module)?;

            // Save active and total proposal module counts.
            ACTIVE_PROPOSAL_MODULE_COUNT
                .update::<_, StdError>(deps.storage, |count| Ok(count + 1))?;
            TOTAL_PROPOSAL_MODULE_COUNT.save(deps.storage, &(total_module_count + 1))?;

            Ok(Response::default().add_attribute("prop_module".to_string(), res.contract_address))
        }

        VOTE_MODULE_INSTANTIATE_REPLY_ID => {
            let res = parse_reply_instantiate_data(msg)?;
            let vote_module_addr = deps.api.addr_validate(&res.contract_address)?;
            let current = VOTING_MODULE.may_load(deps.storage)?;

            // Make sure a bug in instantiation isn't causing us to
            // make more than one voting module.
            if current.is_some() {
                return Err(ContractError::MultipleVotingModules {});
            }

            VOTING_MODULE.save(deps.storage, &vote_module_addr)?;

            Ok(Response::default().add_attribute("voting_module", vote_module_addr))
        }
        VOTE_MODULE_UPDATE_REPLY_ID => {
            let res = parse_reply_instantiate_data(msg)?;
            let vote_module_addr = deps.api.addr_validate(&res.contract_address)?;

            VOTING_MODULE.save(deps.storage, &vote_module_addr)?;

            Ok(Response::default().add_attribute("voting_module", vote_module_addr))
        }
        _ => Err(ContractError::UnknownReplyID {}),
    }
}

pub(crate) fn derive_proposal_module_prefix(mut dividend: usize) -> StdResult<String> {
    dividend += 1;
    // Pre-allocate string
    let mut prefix = String::with_capacity(10);
    loop {
        let remainder = (dividend - 1) % 26;
        dividend = (dividend - remainder) / 26;
        let remainder_str = std::str::from_utf8(&[(remainder + 65) as u8])?.to_owned();
        prefix.push_str(&remainder_str);
        if dividend == 0 {
            break;
        }
    }
    Ok(prefix.chars().rev().collect())
}

#[cfg(test)]
mod test {
    use crate::contract::derive_proposal_module_prefix;
    use std::collections::HashSet;

    #[test]
    fn test_prefix_generation() {
        assert_eq!("A", derive_proposal_module_prefix(0).unwrap());
        assert_eq!("B", derive_proposal_module_prefix(1).unwrap());
        assert_eq!("C", derive_proposal_module_prefix(2).unwrap());
        assert_eq!("AA", derive_proposal_module_prefix(26).unwrap());
        assert_eq!("AB", derive_proposal_module_prefix(27).unwrap());
        assert_eq!("BA", derive_proposal_module_prefix(26 * 2).unwrap());
        assert_eq!("BB", derive_proposal_module_prefix(26 * 2 + 1).unwrap());
        assert_eq!("CA", derive_proposal_module_prefix(26 * 3).unwrap());
        assert_eq!("JA", derive_proposal_module_prefix(26 * 10).unwrap());
        assert_eq!("YA", derive_proposal_module_prefix(26 * 25).unwrap());
        assert_eq!("ZA", derive_proposal_module_prefix(26 * 26).unwrap());
        assert_eq!("ZZ", derive_proposal_module_prefix(26 * 26 + 25).unwrap());
        assert_eq!("AAA", derive_proposal_module_prefix(26 * 26 + 26).unwrap());
        assert_eq!("YZA", derive_proposal_module_prefix(26 * 26 * 26).unwrap());
        assert_eq!("ZZ", derive_proposal_module_prefix(26 * 26 + 25).unwrap());
    }

    #[test]
    fn test_prefixes_no_collisions() {
        let mut seen = HashSet::<String>::new();
        for i in 0..25 * 25 * 25 {
            let prefix = derive_proposal_module_prefix(i).unwrap();
            if seen.contains(&prefix) {
                panic!("already seen value")
            }
            seen.insert(prefix);
        }
    }
}<|MERGE_RESOLUTION|>--- conflicted
+++ resolved
@@ -20,14 +20,9 @@
     PauseInfoResponse, SubDao,
 };
 use crate::state::{
-<<<<<<< HEAD
-    Config, ADMIN, CONFIG, CW20_LIST, CW721_LIST, ITEMS, NOMINATED_ADMIN, PAUSED, PROPOSAL_MODULES,
-    SUBDAO_LIST, VOTING_MODULE,
-=======
     Config, ProposalModule, ProposalModuleStatus, ACTIVE_PROPOSAL_MODULE_COUNT, ADMIN, CONFIG,
-    CW20_LIST, CW721_LIST, ITEMS, NOMINATED_ADMIN, PAUSED, PROPOSAL_MODULES,
+    CW20_LIST, CW721_LIST, ITEMS, NOMINATED_ADMIN, PAUSED, PROPOSAL_MODULES, SUBDAO_LIST,
     TOTAL_PROPOSAL_MODULE_COUNT, VOTING_MODULE,
->>>>>>> 46aaac5b
 };
 
 // version info for migration info
@@ -562,13 +557,11 @@
         QueryMsg::VotingPowerAtHeight { address, height } => {
             query_voting_power_at_height(deps, address, height)
         }
-<<<<<<< HEAD
+        QueryMsg::ActiveProposalModules { start_after, limit } => {
+            query_active_proposal_modules(deps, start_after, limit)
+        }
         QueryMsg::ListSubDaos { start_after, limit } => {
             query_list_sub_daos(deps, start_after, limit)
-=======
-        QueryMsg::ActiveProposalModules { start_after, limit } => {
-            query_active_proposal_modules(deps, start_after, limit)
->>>>>>> 46aaac5b
         }
     }
 }
@@ -623,7 +616,7 @@
 }
 
 /// Note: this is not gas efficient as we need to potentially visit all modules in order to
-/// filter out the modules with active status.  
+/// filter out the modules with active status.
 pub fn query_active_proposal_modules(
     deps: Deps,
     start_after: Option<String>,
