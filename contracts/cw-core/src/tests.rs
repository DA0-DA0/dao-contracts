use cosmwasm_std::{
    from_slice,
    testing::{mock_dependencies, mock_env},
    to_binary, Addr, CosmosMsg, Empty, Storage, Uint128, WasmMsg,
};
use cw2::ContractVersion;
use cw_core_interface::voting::VotingPowerAtHeightResponse;
use cw_multi_test::{App, Contract, ContractWrapper, Executor};
use cw_storage_plus::Map;
use cw_utils::{Duration, Expiration};

use crate::{
    contract::{derive_proposal_module_prefix, migrate},
    msg::{
        Admin, ExecuteMsg, InitialItem, InstantiateMsg, MigrateMsg, ModuleInstantiateInfo, QueryMsg,
    },
    query::{
        AdminNominationResponse, Cw20BalanceResponse, DumpStateResponse, GetItemResponse,
        PauseInfoResponse, SubDao,
    },
    state::{Config, ProposalModule, ProposalModuleStatus, PROPOSAL_MODULES},
    ContractError,
};

const CREATOR_ADDR: &str = "creator";

fn cw20_contract() -> Box<dyn Contract<Empty>> {
    let contract = ContractWrapper::new(
        cw20_base::contract::execute,
        cw20_base::contract::instantiate,
        cw20_base::contract::query,
    );
    Box::new(contract)
}

fn cw721_contract() -> Box<dyn Contract<Empty>> {
    let contract = ContractWrapper::new(
        cw721_base::entry::execute,
        cw721_base::entry::instantiate,
        cw721_base::entry::query,
    );
    Box::new(contract)
}

fn sudo_proposal_contract() -> Box<dyn Contract<Empty>> {
    let contract = ContractWrapper::new(
        cw_proposal_sudo::contract::execute,
        cw_proposal_sudo::contract::instantiate,
        cw_proposal_sudo::contract::query,
    );
    Box::new(contract)
}

fn cw20_balances_voting() -> Box<dyn Contract<Empty>> {
    let contract = ContractWrapper::new(
        cw20_balance_voting::contract::execute,
        cw20_balance_voting::contract::instantiate,
        cw20_balance_voting::contract::query,
    )
    .with_reply(cw20_balance_voting::contract::reply);
    Box::new(contract)
}

fn cw_core_contract() -> Box<dyn Contract<Empty>> {
    let contract = ContractWrapper::new(
        crate::contract::execute,
        crate::contract::instantiate,
        crate::contract::query,
    )
    .with_reply(crate::contract::reply)
    .with_migrate(crate::contract::migrate);
    Box::new(contract)
}

fn instantiate_gov(app: &mut App, code_id: u64, msg: InstantiateMsg) -> Addr {
    app.instantiate_contract(
        code_id,
        Addr::unchecked(CREATOR_ADDR),
        &msg,
        &[],
        "cw-governance",
        None,
    )
    .unwrap()
}

fn test_instantiate_with_n_gov_modules(n: usize) {
    let mut app = App::default();
    let cw20_id = app.store_code(cw20_contract());
    let gov_id = app.store_code(cw_core_contract());

    let cw20_instantiate = cw20_base::msg::InstantiateMsg {
        name: "DAO".to_string(),
        symbol: "DAO".to_string(),
        decimals: 6,
        initial_balances: vec![],
        mint: None,
        marketing: None,
    };
    let instantiate = InstantiateMsg {
        admin: None,
        name: "DAO DAO".to_string(),
        description: "A DAO that builds DAOs.".to_string(),
        image_url: None,
        automatically_add_cw20s: true,
        automatically_add_cw721s: true,
        voting_module_instantiate_info: ModuleInstantiateInfo {
            code_id: cw20_id,
            msg: to_binary(&cw20_instantiate).unwrap(),
            admin: Admin::CoreContract {},
            label: "voting module".to_string(),
        },
        proposal_modules_instantiate_info: (0..n)
            .map(|n| ModuleInstantiateInfo {
                code_id: cw20_id,
                msg: to_binary(&cw20_instantiate).unwrap(),
                admin: Admin::CoreContract {},
                label: format!("governance module {}", n),
            })
            .collect(),
        initial_items: None,
    };
    let gov_addr = instantiate_gov(&mut app, gov_id, instantiate);

    let state: DumpStateResponse = app
        .wrap()
        .query_wasm_smart(&gov_addr, &QueryMsg::DumpState {})
        .unwrap();

    assert_eq!(
        state.config,
        Config {
            name: "DAO DAO".to_string(),
            description: "A DAO that builds DAOs.".to_string(),
            image_url: None,
            automatically_add_cw20s: true,
            automatically_add_cw721s: true,
        }
    );

    assert_eq!(
        state.version,
        ContractVersion {
            contract: "crates.io:cw-core".to_string(),
            version: env!("CARGO_PKG_VERSION").to_string()
        }
    );

    assert_eq!(state.proposal_modules.len(), n);

    assert_eq!(state.active_proposal_module_count, n as u32);
    assert_eq!(state.total_proposal_module_count, n as u32);
}

#[test]
#[should_panic(expected = "Execution would result in no proposal modules being active.")]
fn test_instantiate_with_zero_gov_modules() {
    test_instantiate_with_n_gov_modules(0)
}

#[test]
fn test_valid_instantiate() {
    let module_counts = [1, 2, 200];
    for count in module_counts {
        test_instantiate_with_n_gov_modules(count)
    }
}

#[test]
#[should_panic(expected = "Error parsing into type cw20_base::msg::InstantiateMsg: Invalid type")]
fn test_instantiate_with_submessage_failure() {
    let mut app = App::default();
    let cw20_id = app.store_code(cw20_contract());
    let gov_id = app.store_code(cw_core_contract());

    let cw20_instantiate = cw20_base::msg::InstantiateMsg {
        name: "DAO".to_string(),
        symbol: "DAO".to_string(),
        decimals: 6,
        initial_balances: vec![],
        mint: None,
        marketing: None,
    };

    let mut governance_modules = (0..3)
        .map(|n| ModuleInstantiateInfo {
            code_id: cw20_id,
            msg: to_binary(&cw20_instantiate).unwrap(),
            admin: Admin::CoreContract {},
            label: format!("governance module {}", n),
        })
        .collect::<Vec<_>>();
    governance_modules.push(ModuleInstantiateInfo {
        code_id: cw20_id,
        msg: to_binary("bad").unwrap(),
        admin: Admin::CoreContract {},
        label: "I have a bad instantiate message".to_string(),
    });
    governance_modules.push(ModuleInstantiateInfo {
        code_id: cw20_id,
        msg: to_binary(&cw20_instantiate).unwrap(),
        admin: Admin::CoreContract {},
        label: "Everybody knowing
that goodness is good
makes wickedness."
            .to_string(),
    });

    let instantiate = InstantiateMsg {
        admin: None,
        name: "DAO DAO".to_string(),
        description: "A DAO that builds DAOs.".to_string(),
        image_url: None,
        automatically_add_cw20s: true,
        automatically_add_cw721s: true,
        voting_module_instantiate_info: ModuleInstantiateInfo {
            code_id: cw20_id,
            msg: to_binary(&cw20_instantiate).unwrap(),
            admin: Admin::CoreContract {},
            label: "voting module".to_string(),
        },
        proposal_modules_instantiate_info: governance_modules,
        initial_items: None,
    };
    instantiate_gov(&mut app, gov_id, instantiate);
}

#[test]
fn test_update_config() {
    let mut app = App::default();
    let govmod_id = app.store_code(sudo_proposal_contract());
    let gov_id = app.store_code(cw_core_contract());

    let govmod_instantiate = cw_proposal_sudo::msg::InstantiateMsg {
        root: CREATOR_ADDR.to_string(),
    };

    let gov_instantiate = InstantiateMsg {
        admin: None,
        name: "DAO DAO".to_string(),
        description: "A DAO that builds DAOs.".to_string(),
        image_url: None,
        automatically_add_cw20s: true,
        automatically_add_cw721s: true,
        voting_module_instantiate_info: ModuleInstantiateInfo {
            code_id: govmod_id,
            msg: to_binary(&govmod_instantiate).unwrap(),
            admin: Admin::CoreContract {},
            label: "voting module".to_string(),
        },
        proposal_modules_instantiate_info: vec![ModuleInstantiateInfo {
            code_id: govmod_id,
            msg: to_binary(&govmod_instantiate).unwrap(),
            admin: Admin::CoreContract {},
            label: "voting module".to_string(),
        }],
        initial_items: None,
    };

    let gov_addr = app
        .instantiate_contract(
            gov_id,
            Addr::unchecked(CREATOR_ADDR),
            &gov_instantiate,
            &[],
            "cw-governance",
            None,
        )
        .unwrap();

    let modules: Vec<ProposalModule> = app
        .wrap()
        .query_wasm_smart(
            gov_addr.clone(),
            &QueryMsg::ProposalModules {
                start_after: None,
                limit: None,
            },
        )
        .unwrap();

    assert_eq!(modules.len(), 1);

    let expected_config = Config {
        name: "Root DAO".to_string(),
        description: "We love trees and sudo.".to_string(),
        image_url: Some("https://moonphase.is/image.svg".to_string()),
        automatically_add_cw20s: false,
        automatically_add_cw721s: true,
    };

    app.execute_contract(
        Addr::unchecked(CREATOR_ADDR),
        modules[0].clone().address,
        &cw_proposal_sudo::msg::ExecuteMsg::Execute {
            msgs: vec![WasmMsg::Execute {
                contract_addr: gov_addr.to_string(),
                funds: vec![],
                msg: to_binary(&ExecuteMsg::UpdateConfig {
                    config: expected_config.clone(),
                })
                .unwrap(),
            }
            .into()],
        },
        &[],
    )
    .unwrap();

    let config: Config = app
        .wrap()
        .query_wasm_smart(gov_addr, &QueryMsg::Config {})
        .unwrap();

    assert_eq!(expected_config, config)
}

fn test_swap_governance(swaps: Vec<(u32, u32)>) {
    let mut app = App::default();
    let propmod_id = app.store_code(sudo_proposal_contract());
    let core_id = app.store_code(cw_core_contract());

    let govmod_instantiate = cw_proposal_sudo::msg::InstantiateMsg {
        root: CREATOR_ADDR.to_string(),
    };

    let gov_instantiate = InstantiateMsg {
        admin: None,
        name: "DAO DAO".to_string(),
        description: "A DAO that builds DAOs.".to_string(),
        image_url: None,
        automatically_add_cw20s: true,
        automatically_add_cw721s: true,
        voting_module_instantiate_info: ModuleInstantiateInfo {
            code_id: propmod_id,
            msg: to_binary(&govmod_instantiate).unwrap(),
            admin: Admin::CoreContract {},
            label: "voting module".to_string(),
        },
        proposal_modules_instantiate_info: vec![ModuleInstantiateInfo {
            code_id: propmod_id,
            msg: to_binary(&govmod_instantiate).unwrap(),
            admin: Admin::CoreContract {},
            label: "governance module".to_string(),
        }],
        initial_items: None,
    };

    let gov_addr = app
        .instantiate_contract(
            core_id,
            Addr::unchecked(CREATOR_ADDR),
            &gov_instantiate,
            &[],
            "cw-governance",
            None,
        )
        .unwrap();

    let modules: Vec<ProposalModule> = app
        .wrap()
        .query_wasm_smart(
            gov_addr.clone(),
            &QueryMsg::ProposalModules {
                start_after: None,
                limit: None,
            },
        )
        .unwrap();

    assert_eq!(modules.len(), 1);

    for (add, remove) in swaps {
        let start_modules: Vec<ProposalModule> = app
            .wrap()
            .query_wasm_smart(
                gov_addr.clone(),
                &QueryMsg::ProposalModules {
                    start_after: None,
                    limit: None,
                },
            )
            .unwrap();

        let start_modules_active: Vec<ProposalModule> = get_active_modules(&app, gov_addr.clone());

        let to_add: Vec<_> = (0..add)
            .map(|n| ModuleInstantiateInfo {
                code_id: propmod_id,
                msg: to_binary(&govmod_instantiate).unwrap(),
                admin: Admin::CoreContract {},
                label: format!("governance module {}", n),
            })
            .collect();

        let to_disable: Vec<_> = start_modules_active
            .iter()
            .rev()
            .take(remove as usize)
            .map(|a| a.address.to_string())
            .collect();

        app.execute_contract(
            Addr::unchecked(CREATOR_ADDR),
            start_modules_active[0].address.clone(),
            &cw_proposal_sudo::msg::ExecuteMsg::Execute {
                msgs: vec![WasmMsg::Execute {
                    contract_addr: gov_addr.to_string(),
                    funds: vec![],
                    msg: to_binary(&ExecuteMsg::UpdateProposalModules { to_add, to_disable })
                        .unwrap(),
                }
                .into()],
            },
            &[],
        )
        .unwrap();

        let finish_modules_active = get_active_modules(&app, gov_addr.clone());

        assert_eq!(
            finish_modules_active.len() as u32,
            start_modules_active.len() as u32 + add - remove
        );
        for module in start_modules
            .clone()
            .into_iter()
            .rev()
            .take(remove as usize)
        {
            assert!(!finish_modules_active.contains(&module))
        }

        let state: DumpStateResponse = app
            .wrap()
            .query_wasm_smart(gov_addr.clone(), &QueryMsg::DumpState {})
            .unwrap();

        assert_eq!(
            state.active_proposal_module_count,
            finish_modules_active.len() as u32
        );

        assert_eq!(
            state.total_proposal_module_count,
            start_modules.len() as u32 + add
        )
    }
}

#[test]
fn test_update_governance() {
    test_swap_governance(vec![(1, 1), (5, 0), (0, 5), (0, 0)]);
    test_swap_governance(vec![(1, 1), (1, 1), (1, 1), (1, 1)])
}

#[test]
fn test_add_then_remove_governance() {
    test_swap_governance(vec![(1, 0), (0, 1)])
}

#[test]
#[should_panic(expected = "Execution would result in no proposal modules being active.")]
fn test_swap_governance_bad() {
    test_swap_governance(vec![(1, 1), (0, 1)])
}

#[test]
fn test_removed_modules_can_not_execute() {
    let mut app = App::default();
    let govmod_id = app.store_code(sudo_proposal_contract());
    let gov_id = app.store_code(cw_core_contract());

    let govmod_instantiate = cw_proposal_sudo::msg::InstantiateMsg {
        root: CREATOR_ADDR.to_string(),
    };

    let gov_instantiate = InstantiateMsg {
        admin: None,
        name: "DAO DAO".to_string(),
        description: "A DAO that builds DAOs.".to_string(),
        image_url: None,
        automatically_add_cw20s: true,
        automatically_add_cw721s: true,
        voting_module_instantiate_info: ModuleInstantiateInfo {
            code_id: govmod_id,
            msg: to_binary(&govmod_instantiate).unwrap(),
            admin: Admin::CoreContract {},
            label: "voting module".to_string(),
        },
        proposal_modules_instantiate_info: vec![ModuleInstantiateInfo {
            code_id: govmod_id,
            msg: to_binary(&govmod_instantiate).unwrap(),
            admin: Admin::CoreContract {},
            label: "governance module".to_string(),
        }],
        initial_items: None,
    };

    let gov_addr = app
        .instantiate_contract(
            gov_id,
            Addr::unchecked(CREATOR_ADDR),
            &gov_instantiate,
            &[],
            "cw-governance",
            None,
        )
        .unwrap();

    let modules: Vec<ProposalModule> = app
        .wrap()
        .query_wasm_smart(
            gov_addr.clone(),
            &QueryMsg::ProposalModules {
                start_after: None,
                limit: None,
            },
        )
        .unwrap();

    assert_eq!(modules.len(), 1);

    let start_module = modules.into_iter().next().unwrap();

    let to_add = vec![ModuleInstantiateInfo {
        code_id: govmod_id,
        msg: to_binary(&govmod_instantiate).unwrap(),
        admin: Admin::CoreContract {},
        label: "new governance module".to_string(),
    }];

    let to_disable = vec![start_module.address.to_string()];

    // Swap ourselves out.
    app.execute_contract(
        Addr::unchecked(CREATOR_ADDR),
        start_module.address.clone(),
        &cw_proposal_sudo::msg::ExecuteMsg::Execute {
            msgs: vec![WasmMsg::Execute {
                contract_addr: gov_addr.to_string(),
                funds: vec![],
                msg: to_binary(&ExecuteMsg::UpdateProposalModules { to_add, to_disable }).unwrap(),
            }
            .into()],
        },
        &[],
    )
    .unwrap();

    let finish_modules_active: Vec<ProposalModule> = get_active_modules(&app, gov_addr.clone());

    let new_proposal_module = finish_modules_active.into_iter().next().unwrap();

    // Try to add a new module and remove the one we added
    // earlier. This should fail as we have been removed.
    let to_add = vec![ModuleInstantiateInfo {
        code_id: govmod_id,
        msg: to_binary(&govmod_instantiate).unwrap(),
        admin: Admin::CoreContract {},
        label: "new governance module".to_string(),
    }];
    let to_disable = vec![new_proposal_module.address.to_string()];

    let err: ContractError = app
        .execute_contract(
            Addr::unchecked(CREATOR_ADDR),
            start_module.address,
            &cw_proposal_sudo::msg::ExecuteMsg::Execute {
                msgs: vec![WasmMsg::Execute {
                    contract_addr: gov_addr.to_string(),
                    funds: vec![],
                    msg: to_binary(&ExecuteMsg::UpdateProposalModules {
                        to_add: to_add.clone(),
                        to_disable: to_disable.clone(),
                    })
                    .unwrap(),
                }
                .into()],
            },
            &[],
        )
        .unwrap_err()
        .downcast()
        .unwrap();
    assert!(matches!(
        err,
        ContractError::ModuleDisabledCannotExecute {
            address: _gov_address
        }
    ));

    // The new proposal module should be able to perform actions.
    app.execute_contract(
        Addr::unchecked(CREATOR_ADDR),
        new_proposal_module.address,
        &cw_proposal_sudo::msg::ExecuteMsg::Execute {
            msgs: vec![WasmMsg::Execute {
                contract_addr: gov_addr.to_string(),
                funds: vec![],
                msg: to_binary(&ExecuteMsg::UpdateProposalModules { to_add, to_disable }).unwrap(),
            }
            .into()],
        },
        &[],
    )
    .unwrap();
}

#[test]
fn test_module_already_disabled() {
    let mut app = App::default();
    let govmod_id = app.store_code(sudo_proposal_contract());
    let gov_id = app.store_code(cw_core_contract());

    let govmod_instantiate = cw_proposal_sudo::msg::InstantiateMsg {
        root: CREATOR_ADDR.to_string(),
    };

    let gov_instantiate = InstantiateMsg {
        admin: None,
        name: "DAO DAO".to_string(),
        description: "A DAO that builds DAOs.".to_string(),
        image_url: None,
        automatically_add_cw20s: true,
        automatically_add_cw721s: true,
        voting_module_instantiate_info: ModuleInstantiateInfo {
            code_id: govmod_id,
            msg: to_binary(&govmod_instantiate).unwrap(),
            admin: Admin::CoreContract {},
            label: "voting module".to_string(),
        },
        proposal_modules_instantiate_info: vec![ModuleInstantiateInfo {
            code_id: govmod_id,
            msg: to_binary(&govmod_instantiate).unwrap(),
            admin: Admin::CoreContract {},
            label: "governance module".to_string(),
        }],
        initial_items: None,
    };

    let gov_addr = app
        .instantiate_contract(
            gov_id,
            Addr::unchecked(CREATOR_ADDR),
            &gov_instantiate,
            &[],
            "cw-governance",
            None,
        )
        .unwrap();

    let modules: Vec<ProposalModule> = app
        .wrap()
        .query_wasm_smart(
            gov_addr.clone(),
            &QueryMsg::ProposalModules {
                start_after: None,
                limit: None,
            },
        )
        .unwrap();

    assert_eq!(modules.len(), 1);

    let start_module = modules.into_iter().next().unwrap();

    let to_disable = vec![
        start_module.address.to_string(),
        start_module.address.to_string(),
    ];

    let err: ContractError = app
        .execute_contract(
            Addr::unchecked(CREATOR_ADDR),
            start_module.address.clone(),
            &cw_proposal_sudo::msg::ExecuteMsg::Execute {
                msgs: vec![WasmMsg::Execute {
                    contract_addr: gov_addr.to_string(),
                    funds: vec![],
                    msg: to_binary(&ExecuteMsg::UpdateProposalModules {
                        to_add: vec![ModuleInstantiateInfo {
                            code_id: govmod_id,
                            msg: to_binary(&govmod_instantiate).unwrap(),
                            admin: Admin::CoreContract {},
                            label: "governance module".to_string(),
                        }],
                        to_disable,
                    })
                    .unwrap(),
                }
                .into()],
            },
            &[],
        )
        .unwrap_err()
        .downcast()
        .unwrap();

    assert_eq!(
        err,
        ContractError::ModuleAlreadyDisabled {
            address: start_module.address
        }
    )
}

#[test]
fn test_swap_voting_module() {
    let mut app = App::default();
    let govmod_id = app.store_code(sudo_proposal_contract());
    let gov_id = app.store_code(cw_core_contract());

    let govmod_instantiate = cw_proposal_sudo::msg::InstantiateMsg {
        root: CREATOR_ADDR.to_string(),
    };

    let gov_instantiate = InstantiateMsg {
        admin: None,
        name: "DAO DAO".to_string(),
        description: "A DAO that builds DAOs.".to_string(),
        image_url: None,
        automatically_add_cw20s: true,
        automatically_add_cw721s: true,
        voting_module_instantiate_info: ModuleInstantiateInfo {
            code_id: govmod_id,
            msg: to_binary(&govmod_instantiate).unwrap(),
            admin: Admin::CoreContract {},
            label: "voting module".to_string(),
        },
        proposal_modules_instantiate_info: vec![ModuleInstantiateInfo {
            code_id: govmod_id,
            msg: to_binary(&govmod_instantiate).unwrap(),
            admin: Admin::CoreContract {},
            label: "governance module".to_string(),
        }],
        initial_items: None,
    };

    let gov_addr = app
        .instantiate_contract(
            gov_id,
            Addr::unchecked(CREATOR_ADDR),
            &gov_instantiate,
            &[],
            "cw-governance",
            None,
        )
        .unwrap();

    let voting_addr: Addr = app
        .wrap()
        .query_wasm_smart(gov_addr.clone(), &QueryMsg::VotingModule {})
        .unwrap();

    let modules: Vec<ProposalModule> = app
        .wrap()
        .query_wasm_smart(
            gov_addr.clone(),
            &QueryMsg::ProposalModules {
                start_after: None,
                limit: None,
            },
        )
        .unwrap();

    assert_eq!(modules.len(), 1);

    app.execute_contract(
        Addr::unchecked(CREATOR_ADDR),
        modules[0].address.clone(),
        &cw_proposal_sudo::msg::ExecuteMsg::Execute {
            msgs: vec![WasmMsg::Execute {
                contract_addr: gov_addr.to_string(),
                funds: vec![],
                msg: to_binary(&ExecuteMsg::UpdateVotingModule {
                    module: ModuleInstantiateInfo {
                        code_id: govmod_id,
                        msg: to_binary(&govmod_instantiate).unwrap(),
                        admin: Admin::CoreContract {},
                        label: "voting module".to_string(),
                    },
                })
                .unwrap(),
            }
            .into()],
        },
        &[],
    )
    .unwrap();

    let new_voting_addr: Addr = app
        .wrap()
        .query_wasm_smart(gov_addr, &QueryMsg::VotingModule {})
        .unwrap();

    assert_ne!(new_voting_addr, voting_addr);
}

fn test_unauthorized(app: &mut App, gov_addr: Addr, msg: ExecuteMsg) {
    let err: ContractError = app
        .execute_contract(Addr::unchecked(CREATOR_ADDR), gov_addr, &msg, &[])
        .unwrap_err()
        .downcast()
        .unwrap();

    assert_eq!(err, ContractError::Unauthorized {});
}

#[test]
fn test_permissions() {
    let mut app = App::default();
    let govmod_id = app.store_code(sudo_proposal_contract());
    let gov_id = app.store_code(cw_core_contract());

    let govmod_instantiate = cw_proposal_sudo::msg::InstantiateMsg {
        root: CREATOR_ADDR.to_string(),
    };

    let gov_instantiate = InstantiateMsg {
        admin: None,
        name: "DAO DAO".to_string(),
        description: "A DAO that builds DAOs.".to_string(),
        image_url: None,
        voting_module_instantiate_info: ModuleInstantiateInfo {
            code_id: govmod_id,
            msg: to_binary(&govmod_instantiate).unwrap(),
            admin: Admin::CoreContract {},
            label: "voting module".to_string(),
        },
        proposal_modules_instantiate_info: vec![ModuleInstantiateInfo {
            code_id: govmod_id,
            msg: to_binary(&govmod_instantiate).unwrap(),
            admin: Admin::CoreContract {},
            label: "governance module".to_string(),
        }],
        initial_items: None,
        automatically_add_cw20s: true,
        automatically_add_cw721s: true,
    };

    let gov_addr = app
        .instantiate_contract(
            gov_id,
            Addr::unchecked(CREATOR_ADDR),
            &gov_instantiate,
            &[],
            "cw-governance",
            None,
        )
        .unwrap();

    test_unauthorized(
        &mut app,
        gov_addr.clone(),
        ExecuteMsg::UpdateVotingModule {
            module: ModuleInstantiateInfo {
                code_id: govmod_id,
                msg: to_binary(&govmod_instantiate).unwrap(),
                admin: Admin::CoreContract {},
                label: "voting module".to_string(),
            },
        },
    );

    test_unauthorized(
        &mut app,
        gov_addr.clone(),
        ExecuteMsg::UpdateProposalModules {
            to_add: vec![],
            to_disable: vec![],
        },
    );

    test_unauthorized(
        &mut app,
        gov_addr,
        ExecuteMsg::UpdateConfig {
            config: Config {
                name: "Evil config.".to_string(),
                description: "👿".to_string(),
                image_url: None,
                automatically_add_cw20s: true,
                automatically_add_cw721s: true,
            },
        },
    );
}

fn do_standard_instantiate(auto_add: bool, admin: Option<String>) -> (Addr, App) {
    let mut app = App::default();
    let govmod_id = app.store_code(sudo_proposal_contract());
    let voting_id = app.store_code(cw20_balances_voting());
    let gov_id = app.store_code(cw_core_contract());
    let cw20_id = app.store_code(cw20_contract());

    let govmod_instantiate = cw_proposal_sudo::msg::InstantiateMsg {
        root: CREATOR_ADDR.to_string(),
    };
    let voting_instantiate = cw20_balance_voting::msg::InstantiateMsg {
        token_info: cw20_balance_voting::msg::TokenInfo::New {
            code_id: cw20_id,
            label: "DAO DAO voting".to_string(),
            name: "DAO DAO".to_string(),
            symbol: "DAO".to_string(),
            decimals: 6,
            initial_balances: vec![cw20::Cw20Coin {
                address: CREATOR_ADDR.to_string(),
                amount: Uint128::from(2u64),
            }],
            marketing: None,
        },
    };

    let gov_instantiate = InstantiateMsg {
        admin,
        name: "DAO DAO".to_string(),
        description: "A DAO that builds DAOs.".to_string(),
        image_url: None,
        automatically_add_cw20s: auto_add,
        automatically_add_cw721s: auto_add,
        voting_module_instantiate_info: ModuleInstantiateInfo {
            code_id: voting_id,
            msg: to_binary(&voting_instantiate).unwrap(),
            admin: Admin::CoreContract {},
            label: "voting module".to_string(),
        },
        proposal_modules_instantiate_info: vec![ModuleInstantiateInfo {
            code_id: govmod_id,
            msg: to_binary(&govmod_instantiate).unwrap(),
            admin: Admin::CoreContract {},
            label: "governance module".to_string(),
        }],
        initial_items: None,
    };

    let gov_addr = app
        .instantiate_contract(
            gov_id,
            Addr::unchecked(CREATOR_ADDR),
            &gov_instantiate,
            &[],
            "cw-governance",
            None,
        )
        .unwrap();

    (gov_addr, app)
}

#[test]
fn test_admin_permissions() {
    let (core_addr, mut app) = do_standard_instantiate(true, None);

    let start_height = app.block_info().height;
    let proposal_modules: Vec<ProposalModule> = app
        .wrap()
        .query_wasm_smart(
            core_addr.clone(),
            &QueryMsg::ProposalModules {
                start_after: None,
                limit: None,
            },
        )
        .unwrap();

    assert_eq!(proposal_modules.len(), 1);
    let proposal_module = proposal_modules.into_iter().next().unwrap();

    // Random address can't call ExecuteAdminMsgs
    let res = app.execute_contract(
        Addr::unchecked("random"),
        core_addr.clone(),
        &ExecuteMsg::ExecuteAdminMsgs {
            msgs: vec![WasmMsg::Execute {
                contract_addr: core_addr.to_string(),
                msg: to_binary(&ExecuteMsg::Pause {
                    duration: Duration::Height(10),
                })
                .unwrap(),
                funds: vec![],
            }
            .into()],
        },
        &[],
    );
    res.unwrap_err();

    // Proposal mdoule can't call ExecuteAdminMsgs
    let res = app.execute_contract(
        proposal_module.address.clone(),
        core_addr.clone(),
        &ExecuteMsg::ExecuteAdminMsgs {
            msgs: vec![WasmMsg::Execute {
                contract_addr: core_addr.to_string(),
                msg: to_binary(&ExecuteMsg::Pause {
                    duration: Duration::Height(10),
                })
                .unwrap(),
                funds: vec![],
            }
            .into()],
        },
        &[],
    );
    res.unwrap_err();

    // Update Admin can't be called by non-admins
    let res = app.execute_contract(
        Addr::unchecked("rando"),
        core_addr.clone(),
        &ExecuteMsg::NominateAdmin {
            admin: Some("rando".to_string()),
        },
        &[],
    );
    res.unwrap_err();

    // Nominate admin can be called by core contract as no admin was
    // specified so the admin defaulted to the core contract.
    let res = app.execute_contract(
        proposal_module.address.clone(),
        core_addr.clone(),
        &ExecuteMsg::ExecuteProposalHook {
            msgs: vec![WasmMsg::Execute {
                contract_addr: core_addr.to_string(),
                msg: to_binary(&ExecuteMsg::NominateAdmin {
                    admin: Some("meow".to_string()),
                })
                .unwrap(),
                funds: vec![],
            }
            .into()],
        },
        &[],
    );
    res.unwrap();

    // Instantiate new DAO with an admin
    let (core_with_admin_addr, mut app) =
        do_standard_instantiate(true, Some(Addr::unchecked("admin").to_string()));

    // Non admins still can't call ExecuteAdminMsgs
    let res = app.execute_contract(
        proposal_module.address,
        core_with_admin_addr.clone(),
        &ExecuteMsg::ExecuteAdminMsgs {
            msgs: vec![WasmMsg::Execute {
                contract_addr: core_with_admin_addr.to_string(),
                msg: to_binary(&ExecuteMsg::Pause {
                    duration: Duration::Height(10),
                })
                .unwrap(),
                funds: vec![],
            }
            .into()],
        },
        &[],
    );
    res.unwrap_err();

    // Admin can call ExecuteAdminMsgs, here an admin pasues the DAO
    let res = app.execute_contract(
        Addr::unchecked("admin"),
        core_with_admin_addr.clone(),
        &ExecuteMsg::ExecuteAdminMsgs {
            msgs: vec![WasmMsg::Execute {
                contract_addr: core_with_admin_addr.to_string(),
                msg: to_binary(&ExecuteMsg::Pause {
                    duration: Duration::Height(10),
                })
                .unwrap(),
                funds: vec![],
            }
            .into()],
        },
        &[],
    );
    res.unwrap();

    let paused: PauseInfoResponse = app
        .wrap()
        .query_wasm_smart(core_with_admin_addr.clone(), &QueryMsg::PauseInfo {})
        .unwrap();
    assert_eq!(
        paused,
        PauseInfoResponse::Paused {
            expiration: Expiration::AtHeight(start_height + 10)
        }
    );

    // DAO unpauses after 10 blocks
    app.update_block(|mut block| block.height += 11);

    // Admin can nominate a new admin.
    let res = app.execute_contract(
        Addr::unchecked("admin"),
        core_with_admin_addr.clone(),
        &ExecuteMsg::NominateAdmin {
            admin: Some("meow".to_string()),
        },
        &[],
    );
    res.unwrap();

    let nomination: AdminNominationResponse = app
        .wrap()
        .query_wasm_smart(core_with_admin_addr.clone(), &QueryMsg::AdminNomination {})
        .unwrap();
    assert_eq!(
        nomination,
        AdminNominationResponse {
            nomination: Some(Addr::unchecked("meow"))
        }
    );

    // Check that admin has not yet been updated
    let res: Addr = app
        .wrap()
        .query_wasm_smart(core_with_admin_addr.clone(), &QueryMsg::Admin {})
        .unwrap();
    assert_eq!(res, Addr::unchecked("admin"));

    // Only the nominated address may accept the nomination.
    let err: ContractError = app
        .execute_contract(
            Addr::unchecked("random"),
            core_with_admin_addr.clone(),
            &ExecuteMsg::AcceptAdminNomination {},
            &[],
        )
        .unwrap_err()
        .downcast()
        .unwrap();
    assert_eq!(err, ContractError::Unauthorized {});

    // Accept the nomination.
    app.execute_contract(
        Addr::unchecked("meow"),
        core_with_admin_addr.clone(),
        &ExecuteMsg::AcceptAdminNomination {},
        &[],
    )
    .unwrap();

    // Check that admin has been updated
    let res: Addr = app
        .wrap()
        .query_wasm_smart(core_with_admin_addr.clone(), &QueryMsg::Admin {})
        .unwrap();
    assert_eq!(res, Addr::unchecked("meow"));

    // Check that the pending admin has been cleared.
    let nomination: AdminNominationResponse = app
        .wrap()
        .query_wasm_smart(core_with_admin_addr, &QueryMsg::AdminNomination {})
        .unwrap();
    assert_eq!(nomination, AdminNominationResponse { nomination: None });
}

#[test]
fn test_admin_nomination() {
    let (core_addr, mut app) = do_standard_instantiate(true, Some("admin".to_string()));

    // Check that there is no pending nominations.
    let nomination: AdminNominationResponse = app
        .wrap()
        .query_wasm_smart(core_addr.clone(), &QueryMsg::AdminNomination {})
        .unwrap();
    assert_eq!(nomination, AdminNominationResponse { nomination: None });

    // Nominate a new admin.
    app.execute_contract(
        Addr::unchecked("admin"),
        core_addr.clone(),
        &ExecuteMsg::NominateAdmin {
            admin: Some("ekez".to_string()),
        },
        &[],
    )
    .unwrap();

    // Check that the nomination is in place.
    let nomination: AdminNominationResponse = app
        .wrap()
        .query_wasm_smart(core_addr.clone(), &QueryMsg::AdminNomination {})
        .unwrap();
    assert_eq!(
        nomination,
        AdminNominationResponse {
            nomination: Some(Addr::unchecked("ekez"))
        }
    );

    // Non-admin can not withdraw.
    let err: ContractError = app
        .execute_contract(
            Addr::unchecked("ekez"),
            core_addr.clone(),
            &ExecuteMsg::WithdrawAdminNomination {},
            &[],
        )
        .unwrap_err()
        .downcast()
        .unwrap();
    assert_eq!(err, ContractError::Unauthorized {});

    // Admin can withdraw.
    app.execute_contract(
        Addr::unchecked("admin"),
        core_addr.clone(),
        &ExecuteMsg::WithdrawAdminNomination {},
        &[],
    )
    .unwrap();

    // Check that the nomination is withdrawn.
    let nomination: AdminNominationResponse = app
        .wrap()
        .query_wasm_smart(core_addr.clone(), &QueryMsg::AdminNomination {})
        .unwrap();
    assert_eq!(nomination, AdminNominationResponse { nomination: None });

    // Can not withdraw if no nomination is pending.
    let err: ContractError = app
        .execute_contract(
            Addr::unchecked("admin"),
            core_addr.clone(),
            &ExecuteMsg::WithdrawAdminNomination {},
            &[],
        )
        .unwrap_err()
        .downcast()
        .unwrap();
    assert_eq!(err, ContractError::NoAdminNomination {});

    // Can not claim nomination b/c it has been withdrawn.
    let err: ContractError = app
        .execute_contract(
            Addr::unchecked("ekez"),
            core_addr.clone(),
            &ExecuteMsg::AcceptAdminNomination {},
            &[],
        )
        .unwrap_err()
        .downcast()
        .unwrap();
    assert_eq!(err, ContractError::NoAdminNomination {});

    // Nominate a new admin.
    app.execute_contract(
        Addr::unchecked("admin"),
        core_addr.clone(),
        &ExecuteMsg::NominateAdmin {
            admin: Some("meow".to_string()),
        },
        &[],
    )
    .unwrap();

    // A new nomination can not be created if there is already a
    // pending nomination.
    let err: ContractError = app
        .execute_contract(
            Addr::unchecked("admin"),
            core_addr.clone(),
            &ExecuteMsg::NominateAdmin {
                admin: Some("arthur".to_string()),
            },
            &[],
        )
        .unwrap_err()
        .downcast()
        .unwrap();
    assert_eq!(err, ContractError::PendingNomination {});

    // Only nominated admin may accept.
    let err: ContractError = app
        .execute_contract(
            Addr::unchecked("ekez"),
            core_addr.clone(),
            &ExecuteMsg::AcceptAdminNomination {},
            &[],
        )
        .unwrap_err()
        .downcast()
        .unwrap();
    assert_eq!(err, ContractError::Unauthorized {});

    app.execute_contract(
        Addr::unchecked("meow"),
        core_addr.clone(),
        &ExecuteMsg::AcceptAdminNomination {},
        &[],
    )
    .unwrap();

    // Check that meow is the new admin.
    let admin: Addr = app
        .wrap()
        .query_wasm_smart(core_addr.clone(), &QueryMsg::Admin {})
        .unwrap();
    assert_eq!(admin, Addr::unchecked("meow".to_string()));

    let start_height = app.block_info().height;
    // Check that the new admin can do admin things and the old can not.
    let err: ContractError = app
        .execute_contract(
            Addr::unchecked("admin"),
            core_addr.clone(),
            &ExecuteMsg::ExecuteAdminMsgs {
                msgs: vec![WasmMsg::Execute {
                    contract_addr: core_addr.to_string(),
                    msg: to_binary(&ExecuteMsg::Pause {
                        duration: Duration::Height(10),
                    })
                    .unwrap(),
                    funds: vec![],
                }
                .into()],
            },
            &[],
        )
        .unwrap_err()
        .downcast()
        .unwrap();
    assert_eq!(err, ContractError::Unauthorized {});

    let res = app.execute_contract(
        Addr::unchecked("meow"),
        core_addr.clone(),
        &ExecuteMsg::ExecuteAdminMsgs {
            msgs: vec![WasmMsg::Execute {
                contract_addr: core_addr.to_string(),
                msg: to_binary(&ExecuteMsg::Pause {
                    duration: Duration::Height(10),
                })
                .unwrap(),
                funds: vec![],
            }
            .into()],
        },
        &[],
    );
    res.unwrap();

    let paused: PauseInfoResponse = app
        .wrap()
        .query_wasm_smart(core_addr.clone(), &QueryMsg::PauseInfo {})
        .unwrap();
    assert_eq!(
        paused,
        PauseInfoResponse::Paused {
            expiration: Expiration::AtHeight(start_height + 10)
        }
    );

    // DAO unpauses after 10 blocks
    app.update_block(|mut block| block.height += 11);

    // Remove the admin.
    app.execute_contract(
        Addr::unchecked("meow"),
        core_addr.clone(),
        &ExecuteMsg::NominateAdmin { admin: None },
        &[],
    )
    .unwrap();

    // Check that this has not caused an admin to be nominated.
    let nomination: AdminNominationResponse = app
        .wrap()
        .query_wasm_smart(core_addr.clone(), &QueryMsg::AdminNomination {})
        .unwrap();
    assert_eq!(nomination, AdminNominationResponse { nomination: None });

    // Check that admin has been updated. As there was no admin
    // nominated the admin should revert back to the contract address.
    let res: Addr = app
        .wrap()
        .query_wasm_smart(core_addr.clone(), &QueryMsg::Admin {})
        .unwrap();
    assert_eq!(res, core_addr);
}

#[test]
fn test_passthrough_voting_queries() {
    let (gov_addr, app) = do_standard_instantiate(true, None);

    let creator_voting_power: VotingPowerAtHeightResponse = app
        .wrap()
        .query_wasm_smart(
            gov_addr,
            &QueryMsg::VotingPowerAtHeight {
                address: CREATOR_ADDR.to_string(),
                height: None,
            },
        )
        .unwrap();

    assert_eq!(
        creator_voting_power,
        VotingPowerAtHeightResponse {
            power: Uint128::from(2u64),
            height: app.block_info().height,
        }
    );
}

fn set_item(app: &mut App, gov_addr: Addr, key: String, addr: String) {
    app.execute_contract(
        gov_addr.clone(),
        gov_addr,
        &ExecuteMsg::SetItem { key, addr },
        &[],
    )
    .unwrap();
}

fn remove_item(app: &mut App, gov_addr: Addr, key: String) {
    app.execute_contract(
        gov_addr.clone(),
        gov_addr,
        &ExecuteMsg::RemoveItem { key },
        &[],
    )
    .unwrap();
}

fn get_item(app: &mut App, gov_addr: Addr, key: String) -> GetItemResponse {
    app.wrap()
        .query_wasm_smart(gov_addr, &QueryMsg::GetItem { key })
        .unwrap()
}

fn list_items(
    app: &mut App,
    gov_addr: Addr,
    start_at: Option<String>,
    limit: Option<u32>,
) -> Vec<(String, String)> {
    app.wrap()
        .query_wasm_smart(
            gov_addr,
            &QueryMsg::ListItems {
                start_after: start_at,
                limit,
            },
        )
        .unwrap()
}

#[test]
fn test_add_remove_get() {
    let (gov_addr, mut app) = do_standard_instantiate(true, None);

    let a = get_item(&mut app, gov_addr.clone(), "aaaaa".to_string());
    assert_eq!(a, GetItemResponse { item: None });

    set_item(
        &mut app,
        gov_addr.clone(),
        "aaaaakey".to_string(),
        "aaaaaaddr".to_string(),
    );
    let a = get_item(&mut app, gov_addr.clone(), "aaaaakey".to_string());
    assert_eq!(
        a,
        GetItemResponse {
            item: Some("aaaaaaddr".to_string())
        }
    );

    remove_item(&mut app, gov_addr.clone(), "aaaaakey".to_string());
    let a = get_item(&mut app, gov_addr, "aaaaakey".to_string());
    assert_eq!(a, GetItemResponse { item: None });
}

#[test]
#[should_panic(expected = "Key is missing from storage")]
fn test_remove_missing_key() {
    let (gov_addr, mut app) = do_standard_instantiate(true, None);
    remove_item(&mut app, gov_addr, "b".to_string())
}

#[test]
fn test_list_items() {
    let mut app = App::default();
    let govmod_id = app.store_code(sudo_proposal_contract());
    let voting_id = app.store_code(cw20_balances_voting());
    let gov_id = app.store_code(cw_core_contract());
    let cw20_id = app.store_code(cw20_contract());

    let govmod_instantiate = cw_proposal_sudo::msg::InstantiateMsg {
        root: CREATOR_ADDR.to_string(),
    };
    let voting_instantiate = cw20_balance_voting::msg::InstantiateMsg {
        token_info: cw20_balance_voting::msg::TokenInfo::New {
            code_id: cw20_id,
            label: "DAO DAO voting".to_string(),
            name: "DAO DAO".to_string(),
            symbol: "DAO".to_string(),
            decimals: 6,
            initial_balances: vec![cw20::Cw20Coin {
                address: CREATOR_ADDR.to_string(),
                amount: Uint128::from(2u64),
            }],
            marketing: None,
        },
    };

    let gov_instantiate = InstantiateMsg {
        admin: None,
        name: "DAO DAO".to_string(),
        description: "A DAO that builds DAOs.".to_string(),
        image_url: None,
        automatically_add_cw20s: true,
        automatically_add_cw721s: true,
        voting_module_instantiate_info: ModuleInstantiateInfo {
            code_id: voting_id,
            msg: to_binary(&voting_instantiate).unwrap(),
            admin: Admin::CoreContract {},
            label: "voting module".to_string(),
        },
        proposal_modules_instantiate_info: vec![ModuleInstantiateInfo {
            code_id: govmod_id,
            msg: to_binary(&govmod_instantiate).unwrap(),
            admin: Admin::CoreContract {},
            label: "governance module".to_string(),
        }],
        initial_items: None,
    };

    let gov_addr = app
        .instantiate_contract(
            gov_id,
            Addr::unchecked(CREATOR_ADDR),
            &gov_instantiate,
            &[],
            "cw-governance",
            None,
        )
        .unwrap();

    set_item(
        &mut app,
        gov_addr.clone(),
        "fookey".to_string(),
        "fooaddr".to_string(),
    );
    set_item(
        &mut app,
        gov_addr.clone(),
        "barkey".to_string(),
        "baraddr".to_string(),
    );
    set_item(
        &mut app,
        gov_addr.clone(),
        "loremkey".to_string(),
        "loremaddr".to_string(),
    );
    set_item(
        &mut app,
        gov_addr.clone(),
        "ipsumkey".to_string(),
        "ipsumaddr".to_string(),
    );

    // Foo returned as we are only getting one item and items are in
    // decending order.
    let first_item = list_items(&mut app, gov_addr.clone(), None, Some(1));
    assert_eq!(first_item.len(), 1);
    assert_eq!(
        first_item[0],
        ("loremkey".to_string(), "loremaddr".to_string())
    );

    let no_items = list_items(&mut app, gov_addr.clone(), None, Some(0));
    assert_eq!(no_items.len(), 0);

    // Items are retreived in decending order so asking for foo with
    // no limit ought to give us the barkey k/v. this will be the last item
    // note: the paginate map bound is exclusive, so fookey will be starting point
    let last_item = list_items(&mut app, gov_addr.clone(), Some("foo".to_string()), None);
    assert_eq!(last_item.len(), 1);
    assert_eq!(last_item[0], ("barkey".to_string(), "baraddr".to_string()));

    // Items are retreived in decending order so asking for ipsum with
    // 4 limit ought to give us the fookey and barkey k/vs.
    let after_foo_list = list_items(&mut app, gov_addr, Some("ipsum".to_string()), Some(4));
    assert_eq!(after_foo_list.len(), 2);
    assert_eq!(
        after_foo_list,
        vec![
            ("fookey".to_string(), "fooaddr".to_string()),
            ("barkey".to_string(), "baraddr".to_string())
        ]
    );
}

#[test]
fn test_instantiate_with_items() {
    let mut app = App::default();
    let govmod_id = app.store_code(sudo_proposal_contract());
    let voting_id = app.store_code(cw20_balances_voting());
    let gov_id = app.store_code(cw_core_contract());
    let cw20_id = app.store_code(cw20_contract());

    let govmod_instantiate = cw_proposal_sudo::msg::InstantiateMsg {
        root: CREATOR_ADDR.to_string(),
    };
    let voting_instantiate = cw20_balance_voting::msg::InstantiateMsg {
        token_info: cw20_balance_voting::msg::TokenInfo::New {
            code_id: cw20_id,
            label: "DAO DAO voting".to_string(),
            name: "DAO DAO".to_string(),
            symbol: "DAO".to_string(),
            decimals: 6,
            initial_balances: vec![cw20::Cw20Coin {
                address: CREATOR_ADDR.to_string(),
                amount: Uint128::from(2u64),
            }],
            marketing: None,
        },
    };

    let gov_instantiate = InstantiateMsg {
        admin: None,
        name: "DAO DAO".to_string(),
        description: "A DAO that builds DAOs.".to_string(),
        image_url: None,
        automatically_add_cw20s: true,
        automatically_add_cw721s: true,
        voting_module_instantiate_info: ModuleInstantiateInfo {
            code_id: voting_id,
            msg: to_binary(&voting_instantiate).unwrap(),
            admin: Admin::CoreContract {},
            label: "voting module".to_string(),
        },
        proposal_modules_instantiate_info: vec![ModuleInstantiateInfo {
            code_id: govmod_id,
            msg: to_binary(&govmod_instantiate).unwrap(),
            admin: Admin::CoreContract {},
            label: "governance module".to_string(),
        }],
        initial_items: Some(vec![
            InitialItem {
                key: "item0".to_string(),
                value: "item0_value".to_string(),
            },
            InitialItem {
                key: "item1".to_string(),
                value: "item1_value".to_string(),
            },
            InitialItem {
                key: "item0".to_string(),
                value: "item0_value_override".to_string(),
            },
        ]),
    };

    let gov_addr = app
        .instantiate_contract(
            gov_id,
            Addr::unchecked(CREATOR_ADDR),
            &gov_instantiate,
            &[],
            "cw-governance",
            None,
        )
        .unwrap();

    // Ensure initial items were added. One was overriden.
    let items = list_items(&mut app, gov_addr.clone(), None, None);
    assert_eq!(items.len(), 2);

    // Descending order, so item1 is first.
    assert_eq!(items[1].0, "item0".to_string());
    let get_item0 = get_item(&mut app, gov_addr.clone(), "item0".to_string());
    assert_eq!(
        get_item0,
        GetItemResponse {
            item: Some("item0_value_override".to_string()),
        }
    );

    assert_eq!(items[0].0, "item1".to_string());
    let item1_value = get_item(&mut app, gov_addr, "item1".to_string()).item;
    assert_eq!(item1_value, Some("item1_value".to_string()))
}

#[test]
fn test_cw20_receive_auto_add() {
    let (gov_addr, mut app) = do_standard_instantiate(true, None);

    let cw20_id = app.store_code(cw20_contract());
    let another_cw20 = app
        .instantiate_contract(
            cw20_id,
            Addr::unchecked(CREATOR_ADDR),
            &cw20_base::msg::InstantiateMsg {
                name: "DAO".to_string(),
                symbol: "DAO".to_string(),
                decimals: 6,
                initial_balances: vec![],
                mint: None,
                marketing: None,
            },
            &[],
            "another-token",
            None,
        )
        .unwrap();

    let voting_module: Addr = app
        .wrap()
        .query_wasm_smart(gov_addr.clone(), &QueryMsg::VotingModule {})
        .unwrap();
    let gov_token: Addr = app
        .wrap()
        .query_wasm_smart(
            voting_module,
            &cw_core_interface::voting::Query::TokenContract {},
        )
        .unwrap();

    // Check that the balances query works with no tokens.
    let cw20_balances: Vec<Cw20BalanceResponse> = app
        .wrap()
        .query_wasm_smart(
            gov_addr.clone(),
            &QueryMsg::Cw20Balances {
                start_after: None,
                limit: None,
            },
        )
        .unwrap();
    assert_eq!(cw20_balances, vec![]);

    // Send a gov token to the governance contract.
    app.execute_contract(
        Addr::unchecked(CREATOR_ADDR),
        gov_token.clone(),
        &cw20::Cw20ExecuteMsg::Send {
            contract: gov_addr.to_string(),
            amount: Uint128::new(1),
            msg: to_binary(&"").unwrap(),
        },
        &[],
    )
    .unwrap();

    let cw20_list: Vec<Addr> = app
        .wrap()
        .query_wasm_smart(
            gov_addr.clone(),
            &QueryMsg::Cw20TokenList {
                start_after: None,
                limit: None,
            },
        )
        .unwrap();
    assert_eq!(cw20_list, vec![gov_token.clone()]);

    let cw20_balances: Vec<Cw20BalanceResponse> = app
        .wrap()
        .query_wasm_smart(
            gov_addr.clone(),
            &QueryMsg::Cw20Balances {
                start_after: None,
                limit: None,
            },
        )
        .unwrap();
    assert_eq!(
        cw20_balances,
        vec![Cw20BalanceResponse {
            addr: gov_token.clone(),
            balance: Uint128::new(1),
        }]
    );

    // Test removing and adding some new ones. Invalid should fail.
    let err: ContractError = app
        .execute_contract(
            Addr::unchecked(gov_addr.clone()),
            gov_addr.clone(),
            &ExecuteMsg::UpdateCw20List {
                to_add: vec!["new".to_string()],
                to_remove: vec![gov_token.to_string()],
            },
            &[],
        )
        .unwrap_err()
        .downcast()
        .unwrap();
    assert!(matches!(err, ContractError::Std(_)));

    app.execute_contract(
        Addr::unchecked(gov_addr.clone()),
        gov_addr.clone(),
        &ExecuteMsg::UpdateCw20List {
            to_add: vec![another_cw20.to_string()],
            to_remove: vec![gov_token.to_string()],
        },
        &[],
    )
    .unwrap();

    let cw20_list: Vec<Addr> = app
        .wrap()
        .query_wasm_smart(
            gov_addr,
            &QueryMsg::Cw20TokenList {
                start_after: None,
                limit: None,
            },
        )
        .unwrap();
    assert_eq!(cw20_list, vec![another_cw20]);
}

#[test]
fn test_cw20_receive_no_auto_add() {
    let (gov_addr, mut app) = do_standard_instantiate(false, None);

    let cw20_id = app.store_code(cw20_contract());
    let another_cw20 = app
        .instantiate_contract(
            cw20_id,
            Addr::unchecked(CREATOR_ADDR),
            &cw20_base::msg::InstantiateMsg {
                name: "DAO".to_string(),
                symbol: "DAO".to_string(),
                decimals: 6,
                initial_balances: vec![],
                mint: None,
                marketing: None,
            },
            &[],
            "another-token",
            None,
        )
        .unwrap();

    let voting_module: Addr = app
        .wrap()
        .query_wasm_smart(gov_addr.clone(), &QueryMsg::VotingModule {})
        .unwrap();
    let gov_token: Addr = app
        .wrap()
        .query_wasm_smart(
            voting_module,
            &cw_core_interface::voting::Query::TokenContract {},
        )
        .unwrap();

    // Send a gov token to the governance contract. Should not be
    // added becasue auto add is turned off.
    app.execute_contract(
        Addr::unchecked(CREATOR_ADDR),
        gov_token.clone(),
        &cw20::Cw20ExecuteMsg::Send {
            contract: gov_addr.to_string(),
            amount: Uint128::new(1),
            msg: to_binary(&"").unwrap(),
        },
        &[],
    )
    .unwrap();

    let cw20_list: Vec<Addr> = app
        .wrap()
        .query_wasm_smart(
            gov_addr.clone(),
            &QueryMsg::Cw20TokenList {
                start_after: None,
                limit: None,
            },
        )
        .unwrap();
    assert_eq!(cw20_list, Vec::<Addr>::new());

    app.execute_contract(
        Addr::unchecked(gov_addr.clone()),
        gov_addr.clone(),
        &ExecuteMsg::UpdateCw20List {
            to_add: vec![another_cw20.to_string(), gov_token.to_string()],
            to_remove: vec!["ok to remove non existent".to_string()],
        },
        &[],
    )
    .unwrap();

    let cw20_list: Vec<Addr> = app
        .wrap()
        .query_wasm_smart(
            gov_addr,
            &QueryMsg::Cw20TokenList {
                start_after: None,
                limit: None,
            },
        )
        .unwrap();
    assert_eq!(cw20_list, vec![another_cw20, gov_token]);
}

#[test]
fn test_cw721_receive() {
    let (gov_addr, mut app) = do_standard_instantiate(true, None);

    let cw721_id = app.store_code(cw721_contract());

    let cw721_addr = app
        .instantiate_contract(
            cw721_id,
            Addr::unchecked(CREATOR_ADDR),
            &cw721_base::msg::InstantiateMsg {
                name: "ekez".to_string(),
                symbol: "ekez".to_string(),
                minter: CREATOR_ADDR.to_string(),
            },
            &[],
            "cw721",
            None,
        )
        .unwrap();

    let another_cw721 = app
        .instantiate_contract(
            cw721_id,
            Addr::unchecked(CREATOR_ADDR),
            &cw721_base::msg::InstantiateMsg {
                name: "ekez".to_string(),
                symbol: "ekez".to_string(),
                minter: CREATOR_ADDR.to_string(),
            },
            &[],
            "cw721",
            None,
        )
        .unwrap();

    app.execute_contract(
        Addr::unchecked(CREATOR_ADDR),
        cw721_addr.clone(),
        &cw721_base::msg::ExecuteMsg::Mint(cw721_base::msg::MintMsg::<Option<Empty>> {
            token_id: "ekez".to_string(),
            owner: CREATOR_ADDR.to_string(),
            token_uri: None,
            extension: None,
        }),
        &[],
    )
    .unwrap();

    app.execute_contract(
        Addr::unchecked(CREATOR_ADDR),
        cw721_addr.clone(),
        &cw721_base::msg::ExecuteMsg::<Option<Empty>>::SendNft {
            contract: gov_addr.to_string(),
            token_id: "ekez".to_string(),
            msg: to_binary("").unwrap(),
        },
        &[],
    )
    .unwrap();

    let cw721_list: Vec<Addr> = app
        .wrap()
        .query_wasm_smart(
            gov_addr.clone(),
            &QueryMsg::Cw721TokenList {
                start_after: None,
                limit: None,
            },
        )
        .unwrap();
    assert_eq!(cw721_list, vec![cw721_addr.clone()]);

    // Try to add an invalid cw721.
    let err: ContractError = app
        .execute_contract(
            Addr::unchecked(gov_addr.clone()),
            gov_addr.clone(),
            &ExecuteMsg::UpdateCw721List {
                to_add: vec!["new".to_string(), cw721_addr.to_string()],
                to_remove: vec![cw721_addr.to_string()],
            },
            &[],
        )
        .unwrap_err()
        .downcast()
        .unwrap();
    assert!(matches!(err, ContractError::Std(_)));

    // Add a real cw721.
    app.execute_contract(
        Addr::unchecked(gov_addr.clone()),
        gov_addr.clone(),
        &ExecuteMsg::UpdateCw721List {
            to_add: vec![another_cw721.to_string(), cw721_addr.to_string()],
            to_remove: vec![cw721_addr.to_string()],
        },
        &[],
    )
    .unwrap();

    let cw20_list: Vec<Addr> = app
        .wrap()
        .query_wasm_smart(
            gov_addr,
            &QueryMsg::Cw721TokenList {
                start_after: None,
                limit: None,
            },
        )
        .unwrap();
    assert_eq!(cw20_list, vec![another_cw721]);
}

#[test]
fn test_cw721_receive_no_auto_add() {
    let (gov_addr, mut app) = do_standard_instantiate(false, None);

    let cw721_id = app.store_code(cw721_contract());

    let cw721_addr = app
        .instantiate_contract(
            cw721_id,
            Addr::unchecked(CREATOR_ADDR),
            &cw721_base::msg::InstantiateMsg {
                name: "ekez".to_string(),
                symbol: "ekez".to_string(),
                minter: CREATOR_ADDR.to_string(),
            },
            &[],
            "cw721",
            None,
        )
        .unwrap();

    let another_cw721 = app
        .instantiate_contract(
            cw721_id,
            Addr::unchecked(CREATOR_ADDR),
            &cw721_base::msg::InstantiateMsg {
                name: "ekez".to_string(),
                symbol: "ekez".to_string(),
                minter: CREATOR_ADDR.to_string(),
            },
            &[],
            "cw721",
            None,
        )
        .unwrap();

    app.execute_contract(
        Addr::unchecked(CREATOR_ADDR),
        cw721_addr.clone(),
        &cw721_base::msg::ExecuteMsg::Mint(cw721_base::msg::MintMsg::<Option<Empty>> {
            token_id: "ekez".to_string(),
            owner: CREATOR_ADDR.to_string(),
            token_uri: None,
            extension: None,
        }),
        &[],
    )
    .unwrap();

    app.execute_contract(
        Addr::unchecked(CREATOR_ADDR),
        cw721_addr.clone(),
        &cw721_base::msg::ExecuteMsg::<Option<Empty>>::SendNft {
            contract: gov_addr.to_string(),
            token_id: "ekez".to_string(),
            msg: to_binary("").unwrap(),
        },
        &[],
    )
    .unwrap();

    let cw721_list: Vec<Addr> = app
        .wrap()
        .query_wasm_smart(
            gov_addr.clone(),
            &QueryMsg::Cw721TokenList {
                start_after: None,
                limit: None,
            },
        )
        .unwrap();
    assert_eq!(cw721_list, Vec::<Addr>::new());

    // Duplicates OK. Just adds one.
    app.execute_contract(
        Addr::unchecked(gov_addr.clone()),
        gov_addr.clone(),
        &ExecuteMsg::UpdateCw721List {
            to_add: vec![
                another_cw721.to_string(),
                cw721_addr.to_string(),
                cw721_addr.to_string(),
            ],
            to_remove: vec![],
        },
        &[],
    )
    .unwrap();

    let cw20_list: Vec<Addr> = app
        .wrap()
        .query_wasm_smart(
            gov_addr,
            &QueryMsg::Cw721TokenList {
                start_after: None,
                limit: None,
            },
        )
        .unwrap();
    assert_eq!(cw20_list, vec![another_cw721, cw721_addr]);
}

#[test]
fn test_pause() {
    let (core_addr, mut app) = do_standard_instantiate(false, None);

    let start_height = app.block_info().height;

    let proposal_modules: Vec<ProposalModule> = app
        .wrap()
        .query_wasm_smart(
            core_addr.clone(),
            &QueryMsg::ProposalModules {
                start_after: None,
                limit: None,
            },
        )
        .unwrap();

    assert_eq!(proposal_modules.len(), 1);
    let proposal_module = proposal_modules.into_iter().next().unwrap();

    let paused: PauseInfoResponse = app
        .wrap()
        .query_wasm_smart(core_addr.clone(), &QueryMsg::PauseInfo {})
        .unwrap();
    assert_eq!(paused, PauseInfoResponse::Unpaused {});
    let all_state: DumpStateResponse = app
        .wrap()
        .query_wasm_smart(core_addr.clone(), &QueryMsg::DumpState {})
        .unwrap();
    assert_eq!(all_state.pause_info, PauseInfoResponse::Unpaused {});

    // DAO is not paused. Check that we can execute things.
    //
    // Tests intentionally use the core address to send these
    // messsages to simulate a worst case scenerio where the core
    // contract has a vulnerability.
    app.execute_contract(
        core_addr.clone(),
        core_addr.clone(),
        &ExecuteMsg::UpdateConfig {
            config: Config {
                name: "The Empire Strikes Back".to_string(),
                description: "haha lol we have pwned your DAO".to_string(),
                image_url: None,
                automatically_add_cw20s: true,
                automatically_add_cw721s: true,
            },
        },
        &[],
    )
    .unwrap();

    // Oh no the DAO is under attack! Quick! Pause the DAO while we
    // figure out what to do!
    let err: ContractError = app
        .execute_contract(
            proposal_module.address.clone(),
            core_addr.clone(),
            &ExecuteMsg::Pause {
                duration: Duration::Height(10),
            },
            &[],
        )
        .unwrap_err()
        .downcast()
        .unwrap();

    // Only the DAO may call this on itself. Proposal modules must use
    // the execute hook.
    assert_eq!(err, ContractError::Unauthorized {});

    app.execute_contract(
        proposal_module.address.clone(),
        core_addr.clone(),
        &ExecuteMsg::ExecuteProposalHook {
            msgs: vec![WasmMsg::Execute {
                contract_addr: core_addr.to_string(),
                msg: to_binary(&ExecuteMsg::Pause {
                    duration: Duration::Height(10),
                })
                .unwrap(),
                funds: vec![],
            }
            .into()],
        },
        &[],
    )
    .unwrap();

    let paused: PauseInfoResponse = app
        .wrap()
        .query_wasm_smart(core_addr.clone(), &QueryMsg::PauseInfo {})
        .unwrap();
    assert_eq!(
        paused,
        PauseInfoResponse::Paused {
            expiration: Expiration::AtHeight(start_height + 10)
        }
    );
    let all_state: DumpStateResponse = app
        .wrap()
        .query_wasm_smart(core_addr.clone(), &QueryMsg::DumpState {})
        .unwrap();
    assert_eq!(
        all_state.pause_info,
        PauseInfoResponse::Paused {
            expiration: Expiration::AtHeight(start_height + 10)
        }
    );

    let err: ContractError = app
        .execute_contract(
            core_addr.clone(),
            core_addr.clone(),
            &ExecuteMsg::UpdateConfig {
                config: Config {
                    name: "The Empire Strikes Back Again".to_string(),
                    description: "haha lol we have pwned your DAO again".to_string(),
                    image_url: None,
                    automatically_add_cw20s: true,
                    automatically_add_cw721s: true,
                },
            },
            &[],
        )
        .unwrap_err()
        .downcast()
        .unwrap();

    assert!(matches!(err, ContractError::Paused { .. }));

    let err: ContractError = app
        .execute_contract(
            proposal_module.address.clone(),
            core_addr.clone(),
            &ExecuteMsg::ExecuteProposalHook {
                msgs: vec![WasmMsg::Execute {
                    contract_addr: core_addr.to_string(),
                    msg: to_binary(&ExecuteMsg::Pause {
                        duration: Duration::Height(10),
                    })
                    .unwrap(),
                    funds: vec![],
                }
                .into()],
            },
            &[],
        )
        .unwrap_err()
        .downcast()
        .unwrap();

    assert!(matches!(err, ContractError::Paused { .. }));

    app.update_block(|mut block| block.height += 9);

    // Still not unpaused.
    let err: ContractError = app
        .execute_contract(
            proposal_module.address.clone(),
            core_addr.clone(),
            &ExecuteMsg::ExecuteProposalHook {
                msgs: vec![WasmMsg::Execute {
                    contract_addr: core_addr.to_string(),
                    msg: to_binary(&ExecuteMsg::Pause {
                        duration: Duration::Height(10),
                    })
                    .unwrap(),
                    funds: vec![],
                }
                .into()],
            },
            &[],
        )
        .unwrap_err()
        .downcast()
        .unwrap();

    assert!(matches!(err, ContractError::Paused { .. }));

    app.update_block(|mut block| block.height += 1);

    let paused: PauseInfoResponse = app
        .wrap()
        .query_wasm_smart(core_addr.clone(), &QueryMsg::PauseInfo {})
        .unwrap();
    assert_eq!(paused, PauseInfoResponse::Unpaused {});
    let all_state: DumpStateResponse = app
        .wrap()
        .query_wasm_smart(core_addr.clone(), &QueryMsg::DumpState {})
        .unwrap();
    assert_eq!(all_state.pause_info, PauseInfoResponse::Unpaused {});

    // Now its unpaused so we should be able to pause again.
    app.execute_contract(
        proposal_module.address,
        core_addr.clone(),
        &ExecuteMsg::ExecuteProposalHook {
            msgs: vec![WasmMsg::Execute {
                contract_addr: core_addr.to_string(),
                msg: to_binary(&ExecuteMsg::Pause {
                    duration: Duration::Height(10),
                })
                .unwrap(),
                funds: vec![],
            }
            .into()],
        },
        &[],
    )
    .unwrap();

    let paused: PauseInfoResponse = app
        .wrap()
        .query_wasm_smart(core_addr.clone(), &QueryMsg::PauseInfo {})
        .unwrap();
    assert_eq!(
        paused,
        PauseInfoResponse::Paused {
            expiration: Expiration::AtHeight(start_height + 20)
        }
    );
    let all_state: DumpStateResponse = app
        .wrap()
        .query_wasm_smart(core_addr, &QueryMsg::DumpState {})
        .unwrap();
    assert_eq!(
        all_state.pause_info,
        PauseInfoResponse::Paused {
            expiration: Expiration::AtHeight(start_height + 20)
        }
    );
}

#[test]
fn test_dump_state_proposal_modules() {
    let (core_addr, app) = do_standard_instantiate(false, None);
    let proposal_modules: Vec<ProposalModule> = app
        .wrap()
        .query_wasm_smart(
            core_addr.clone(),
            &QueryMsg::ProposalModules {
                start_after: None,
                limit: None,
            },
        )
        .unwrap();

    assert_eq!(proposal_modules.len(), 1);
    let proposal_module = proposal_modules.into_iter().next().unwrap();

    let all_state: DumpStateResponse = app
        .wrap()
        .query_wasm_smart(core_addr, &QueryMsg::DumpState {})
        .unwrap();
    assert_eq!(all_state.pause_info, PauseInfoResponse::Unpaused {});
    assert_eq!(all_state.proposal_modules.len(), 1);
    assert_eq!(all_state.proposal_modules[0], proposal_module);
}

#[test]
fn test_migrate_from_compatible() {
    let mut app = App::default();
    let govmod_id = app.store_code(sudo_proposal_contract());
    let voting_id = app.store_code(cw20_balances_voting());
    let gov_id = app.store_code(cw_core_contract());
    let cw20_id = app.store_code(cw20_contract());

    let govmod_instantiate = cw_proposal_sudo::msg::InstantiateMsg {
        root: CREATOR_ADDR.to_string(),
    };
    let voting_instantiate = cw20_balance_voting::msg::InstantiateMsg {
        token_info: cw20_balance_voting::msg::TokenInfo::New {
            code_id: cw20_id,
            label: "DAO DAO voting".to_string(),
            name: "DAO DAO".to_string(),
            symbol: "DAO".to_string(),
            decimals: 6,
            initial_balances: vec![cw20::Cw20Coin {
                address: CREATOR_ADDR.to_string(),
                amount: Uint128::from(2u64),
            }],
            marketing: None,
        },
    };

    // Instantiate the core module with an admin to do migrations.
    let gov_instantiate = InstantiateMsg {
        admin: None,
        name: "DAO DAO".to_string(),
        description: "A DAO that builds DAOs.".to_string(),
        image_url: None,
        automatically_add_cw20s: false,
        automatically_add_cw721s: false,
        voting_module_instantiate_info: ModuleInstantiateInfo {
            code_id: voting_id,
            msg: to_binary(&voting_instantiate).unwrap(),
            admin: Admin::CoreContract {},
            label: "voting module".to_string(),
        },
        proposal_modules_instantiate_info: vec![ModuleInstantiateInfo {
            code_id: govmod_id,
            msg: to_binary(&govmod_instantiate).unwrap(),
            admin: Admin::CoreContract {},
            label: "governance module".to_string(),
        }],
        initial_items: None,
    };

    let core_addr = app
        .instantiate_contract(
            gov_id,
            Addr::unchecked(CREATOR_ADDR),
            &gov_instantiate,
            &[],
            "cw-governance",
            Some(CREATOR_ADDR.to_string()),
        )
        .unwrap();

    let state: DumpStateResponse = app
        .wrap()
        .query_wasm_smart(core_addr.clone(), &QueryMsg::DumpState {})
        .unwrap();

    app.execute(
        Addr::unchecked(CREATOR_ADDR),
        CosmosMsg::Wasm(WasmMsg::Migrate {
            contract_addr: core_addr.to_string(),
            new_code_id: gov_id,
            msg: to_binary(&MigrateMsg::FromCompatible {}).unwrap(),
        }),
    )
    .unwrap();

    let new_state: DumpStateResponse = app
        .wrap()
        .query_wasm_smart(core_addr, &QueryMsg::DumpState {})
        .unwrap();

    assert_eq!(new_state, state);
}

#[test]
fn test_migrate_from_beta() {
    let mut app = App::default();
    let govmod_id = app.store_code(sudo_proposal_contract());
    let voting_id = app.store_code(cw20_balances_voting());
    let gov_id = app.store_code(cw_core_contract());
    let cw20_id = app.store_code(cw20_contract());

    let govmod_instantiate = cw_proposal_sudo::msg::InstantiateMsg {
        root: CREATOR_ADDR.to_string(),
    };
    let voting_instantiate = cw20_balance_voting::msg::InstantiateMsg {
        token_info: cw20_balance_voting::msg::TokenInfo::New {
            code_id: cw20_id,
            label: "DAO DAO voting".to_string(),
            name: "DAO DAO".to_string(),
            symbol: "DAO".to_string(),
            decimals: 6,
            initial_balances: vec![cw20::Cw20Coin {
                address: CREATOR_ADDR.to_string(),
                amount: Uint128::from(2u64),
            }],
            marketing: None,
        },
    };

    // Instantiate the core module with an admin to do migrations.
    let gov_instantiate = InstantiateMsg {
        admin: None,
        name: "DAO DAO".to_string(),
        description: "A DAO that builds DAOs.".to_string(),
        image_url: None,
        automatically_add_cw20s: false,
        automatically_add_cw721s: false,
        voting_module_instantiate_info: ModuleInstantiateInfo {
            code_id: voting_id,
            msg: to_binary(&voting_instantiate).unwrap(),
            admin: Admin::CoreContract {},
            label: "voting module".to_string(),
        },
        proposal_modules_instantiate_info: vec![
            ModuleInstantiateInfo {
                code_id: govmod_id,
                msg: to_binary(&govmod_instantiate).unwrap(),
                admin: Admin::CoreContract {},
                label: "governance module 1".to_string(),
            },
            ModuleInstantiateInfo {
                code_id: govmod_id,
                msg: to_binary(&govmod_instantiate).unwrap(),
                admin: Admin::CoreContract {},
                label: "governance module 2".to_string(),
            },
        ],
        initial_items: None,
    };

    let core_addr = app
        .instantiate_contract(
            gov_id,
            Addr::unchecked(CREATOR_ADDR),
            &gov_instantiate,
            &[],
            "cw-governance",
            Some(CREATOR_ADDR.to_string()),
        )
        .unwrap();

    app.execute(
        Addr::unchecked(CREATOR_ADDR),
        CosmosMsg::Wasm(WasmMsg::Migrate {
            contract_addr: core_addr.to_string(),
            new_code_id: gov_id,
            msg: to_binary(&MigrateMsg::FromV1 {}).unwrap(),
        }),
    )
    .unwrap();

    let new_state: DumpStateResponse = app
        .wrap()
        .query_wasm_smart(core_addr, &QueryMsg::DumpState {})
        .unwrap();

    let proposal_modules = new_state.proposal_modules;
    assert_eq!(2, proposal_modules.len());
    for (idx, module) in proposal_modules.iter().enumerate() {
        let prefix = derive_proposal_module_prefix(idx).unwrap();
        assert_eq!(prefix, module.prefix);
        assert_eq!(ProposalModuleStatus::Enabled, module.status);
    }
}

#[test]
fn test_migrate_mock() {
    let mut deps = mock_dependencies();
    let msg = MigrateMsg::FromV1 {};
    let env = mock_env();

    // Write to storage in old proposal module format
    let key = Addr::unchecked("addr");
    let old_map: Map<Addr, Empty> = Map::new("proposal_modules");
    let path = old_map.key(key.clone());
    deps.storage.set(&path, &to_binary(&Empty {}).unwrap());

    // Migrate to new data format
    migrate(deps.as_mut(), env, msg).unwrap();

    let new_path = PROPOSAL_MODULES.key(key);
    let prop_module_bytes = deps.storage.get(&new_path).unwrap();
    let module: ProposalModule = from_slice(&prop_module_bytes).unwrap();
    assert_eq!(module.address, Addr::unchecked("addr"));
    assert_eq!(module.prefix, derive_proposal_module_prefix(0).unwrap());
    assert_eq!(module.status, ProposalModuleStatus::Enabled {});
}

#[test]
fn test_execute_stargate_msg() {
    let (core_addr, mut app) = do_standard_instantiate(true, None);
    let proposal_modules: Vec<ProposalModule> = app
        .wrap()
        .query_wasm_smart(
            core_addr.clone(),
            &QueryMsg::ProposalModules {
                start_after: None,
                limit: None,
            },
        )
        .unwrap();

    assert_eq!(proposal_modules.len(), 1);
    let proposal_module = proposal_modules.into_iter().next().unwrap();

    let res = app.execute_contract(
        proposal_module.address,
        core_addr,
        &ExecuteMsg::ExecuteProposalHook {
            msgs: vec![CosmosMsg::Stargate {
                type_url: "foo_type".to_string(),
                value: to_binary("foo_bin").unwrap(),
            }],
        },
        &[],
    );
<<<<<<< HEAD
    // TODO: Once cw-multi-test supports executing stargate/ibc messages we can change this result unwrap
    res.unwrap_err();
}

#[test]
fn test_add_remove_subdaos() {
    let (core_addr, mut app) = do_standard_instantiate(false, None);

    test_unauthorized(
        &mut app,
        core_addr.clone(),
        ExecuteMsg::UpdateSubDaos {
            to_add: vec![],
            to_remove: vec![],
        },
    );

    let to_add: Vec<SubDao> = vec![
        SubDao {
            addr: "subdao001".to_string(),
            charter: None,
        },
        SubDao {
            addr: "subdao002".to_string(),
            charter: Some("cool charter bro".to_string()),
        },
        SubDao {
            addr: "subdao005".to_string(),
            charter: None,
        },
        SubDao {
            addr: "subdao007".to_string(),
            charter: None,
        },
    ];
    let to_remove: Vec<String> = vec![];

    app.execute_contract(
        Addr::unchecked(core_addr.clone()),
        core_addr.clone(),
        &ExecuteMsg::UpdateSubDaos { to_add, to_remove },
        &[],
    )
    .unwrap();

    let res: Vec<SubDao> = app
        .wrap()
        .query_wasm_smart(
            core_addr.clone(),
            &QueryMsg::ListSubDaos {
=======
    // TODO: Once cw-multi-test supports executing stargate/ibc messages we can change this test assert
    assert!(res.is_err());
}

#[test]
fn test_module_prefixes() {
    let mut app = App::default();
    let govmod_id = app.store_code(sudo_proposal_contract());
    let gov_id = app.store_code(cw_core_contract());

    let govmod_instantiate = cw_proposal_sudo::msg::InstantiateMsg {
        root: CREATOR_ADDR.to_string(),
    };

    let gov_instantiate = InstantiateMsg {
        admin: None,
        name: "DAO DAO".to_string(),
        description: "A DAO that builds DAOs.".to_string(),
        image_url: None,
        automatically_add_cw20s: true,
        automatically_add_cw721s: true,
        voting_module_instantiate_info: ModuleInstantiateInfo {
            code_id: govmod_id,
            msg: to_binary(&govmod_instantiate).unwrap(),
            admin: Admin::CoreContract {},
            label: "voting module".to_string(),
        },
        proposal_modules_instantiate_info: vec![
            ModuleInstantiateInfo {
                code_id: govmod_id,
                msg: to_binary(&govmod_instantiate).unwrap(),
                admin: Admin::CoreContract {},
                label: "proposal module 1".to_string(),
            },
            ModuleInstantiateInfo {
                code_id: govmod_id,
                msg: to_binary(&govmod_instantiate).unwrap(),
                admin: Admin::CoreContract {},
                label: "proposal module 2".to_string(),
            },
            ModuleInstantiateInfo {
                code_id: govmod_id,
                msg: to_binary(&govmod_instantiate).unwrap(),
                admin: Admin::CoreContract {},
                label: "proposal module 2".to_string(),
            },
        ],
        initial_items: None,
    };

    let gov_addr = app
        .instantiate_contract(
            gov_id,
            Addr::unchecked(CREATOR_ADDR),
            &gov_instantiate,
            &[],
            "cw-governance",
            None,
        )
        .unwrap();

    let modules: Vec<ProposalModule> = app
        .wrap()
        .query_wasm_smart(
            gov_addr,
            &QueryMsg::ProposalModules {
>>>>>>> 46aaac5b
                start_after: None,
                limit: None,
            },
        )
        .unwrap();

<<<<<<< HEAD
    assert_eq!(res.len(), 4);

    let to_remove: Vec<String> = vec!["subdao005".to_string()];

    app.execute_contract(
        Addr::unchecked(core_addr.clone()),
        core_addr.clone(),
        &ExecuteMsg::UpdateSubDaos {
            to_add: vec![],
            to_remove,
        },
        &[],
    )
    .unwrap();

    let res: Vec<SubDao> = app
        .wrap()
        .query_wasm_smart(
            core_addr,
            &QueryMsg::ListSubDaos {
=======
    assert_eq!(modules.len(), 3);

    let module_1 = &modules[0];
    assert_eq!(module_1.status, ProposalModuleStatus::Enabled {});
    assert_eq!(module_1.prefix, "A");
    assert_eq!(&module_1.address, &modules[0].address);

    let module_2 = &modules[1];
    assert_eq!(module_2.status, ProposalModuleStatus::Enabled {});
    assert_eq!(module_2.prefix, "B");
    assert_eq!(&module_2.address, &modules[1].address);

    let module_3 = &modules[2];
    assert_eq!(module_3.status, ProposalModuleStatus::Enabled {});
    assert_eq!(module_3.prefix, "C");
    assert_eq!(&module_3.address, &modules[2].address);
}

fn get_active_modules(app: &App, gov_addr: Addr) -> Vec<ProposalModule> {
    let modules: Vec<ProposalModule> = app
        .wrap()
        .query_wasm_smart(
            gov_addr,
            &QueryMsg::ProposalModules {
>>>>>>> 46aaac5b
                start_after: None,
                limit: None,
            },
        )
        .unwrap();

<<<<<<< HEAD
    assert_eq!(res.len(), 3);

    let test_res: SubDao = SubDao {
        addr: "subdao002".to_string(),
        charter: Some("cool charter bro".to_string()),
    };

    assert_eq!(res[1], test_res);

    let full_result_set: Vec<SubDao> = vec![
        SubDao {
            addr: "subdao001".to_string(),
            charter: None,
        },
        SubDao {
            addr: "subdao002".to_string(),
            charter: Some("cool charter bro".to_string()),
        },
        SubDao {
            addr: "subdao007".to_string(),
            charter: None,
        },
    ];

    assert_eq!(res, full_result_set);
=======
    modules
        .into_iter()
        .filter(|module: &ProposalModule| module.status == ProposalModuleStatus::Enabled)
        .collect()
>>>>>>> 46aaac5b
}<|MERGE_RESOLUTION|>--- conflicted
+++ resolved
@@ -2608,58 +2608,6 @@
         },
         &[],
     );
-<<<<<<< HEAD
-    // TODO: Once cw-multi-test supports executing stargate/ibc messages we can change this result unwrap
-    res.unwrap_err();
-}
-
-#[test]
-fn test_add_remove_subdaos() {
-    let (core_addr, mut app) = do_standard_instantiate(false, None);
-
-    test_unauthorized(
-        &mut app,
-        core_addr.clone(),
-        ExecuteMsg::UpdateSubDaos {
-            to_add: vec![],
-            to_remove: vec![],
-        },
-    );
-
-    let to_add: Vec<SubDao> = vec![
-        SubDao {
-            addr: "subdao001".to_string(),
-            charter: None,
-        },
-        SubDao {
-            addr: "subdao002".to_string(),
-            charter: Some("cool charter bro".to_string()),
-        },
-        SubDao {
-            addr: "subdao005".to_string(),
-            charter: None,
-        },
-        SubDao {
-            addr: "subdao007".to_string(),
-            charter: None,
-        },
-    ];
-    let to_remove: Vec<String> = vec![];
-
-    app.execute_contract(
-        Addr::unchecked(core_addr.clone()),
-        core_addr.clone(),
-        &ExecuteMsg::UpdateSubDaos { to_add, to_remove },
-        &[],
-    )
-    .unwrap();
-
-    let res: Vec<SubDao> = app
-        .wrap()
-        .query_wasm_smart(
-            core_addr.clone(),
-            &QueryMsg::ListSubDaos {
-=======
     // TODO: Once cw-multi-test supports executing stargate/ibc messages we can change this test assert
     assert!(res.is_err());
 }
@@ -2726,14 +2674,100 @@
         .query_wasm_smart(
             gov_addr,
             &QueryMsg::ProposalModules {
->>>>>>> 46aaac5b
                 start_after: None,
                 limit: None,
             },
         )
         .unwrap();
 
-<<<<<<< HEAD
+    assert_eq!(modules.len(), 3);
+
+    let module_1 = &modules[0];
+    assert_eq!(module_1.status, ProposalModuleStatus::Enabled {});
+    assert_eq!(module_1.prefix, "A");
+    assert_eq!(&module_1.address, &modules[0].address);
+
+    let module_2 = &modules[1];
+    assert_eq!(module_2.status, ProposalModuleStatus::Enabled {});
+    assert_eq!(module_2.prefix, "B");
+    assert_eq!(&module_2.address, &modules[1].address);
+
+    let module_3 = &modules[2];
+    assert_eq!(module_3.status, ProposalModuleStatus::Enabled {});
+    assert_eq!(module_3.prefix, "C");
+    assert_eq!(&module_3.address, &modules[2].address);
+}
+
+fn get_active_modules(app: &App, gov_addr: Addr) -> Vec<ProposalModule> {
+    let modules: Vec<ProposalModule> = app
+        .wrap()
+        .query_wasm_smart(
+            gov_addr,
+            &QueryMsg::ProposalModules {
+                start_after: None,
+                limit: None,
+            },
+        )
+        .unwrap();
+
+    modules
+        .into_iter()
+        .filter(|module: &ProposalModule| module.status == ProposalModuleStatus::Enabled)
+        .collect()
+}
+
+#[test]
+fn test_add_remove_subdaos() {
+    let (core_addr, mut app) = do_standard_instantiate(false, None);
+
+    test_unauthorized(
+        &mut app,
+        core_addr.clone(),
+        ExecuteMsg::UpdateSubDaos {
+            to_add: vec![],
+            to_remove: vec![],
+        },
+    );
+
+    let to_add: Vec<SubDao> = vec![
+        SubDao {
+            addr: "subdao001".to_string(),
+            charter: None,
+        },
+        SubDao {
+            addr: "subdao002".to_string(),
+            charter: Some("cool charter bro".to_string()),
+        },
+        SubDao {
+            addr: "subdao005".to_string(),
+            charter: None,
+        },
+        SubDao {
+            addr: "subdao007".to_string(),
+            charter: None,
+        },
+    ];
+    let to_remove: Vec<String> = vec![];
+
+    app.execute_contract(
+        Addr::unchecked(core_addr.clone()),
+        core_addr.clone(),
+        &ExecuteMsg::UpdateSubDaos { to_add, to_remove },
+        &[],
+    )
+    .unwrap();
+
+    let res: Vec<SubDao> = app
+        .wrap()
+        .query_wasm_smart(
+            core_addr.clone(),
+            &QueryMsg::ListSubDaos {
+                start_after: None,
+                limit: None,
+            },
+        )
+        .unwrap();
+
     assert_eq!(res.len(), 4);
 
     let to_remove: Vec<String> = vec!["subdao005".to_string()];
@@ -2754,39 +2788,12 @@
         .query_wasm_smart(
             core_addr,
             &QueryMsg::ListSubDaos {
-=======
-    assert_eq!(modules.len(), 3);
-
-    let module_1 = &modules[0];
-    assert_eq!(module_1.status, ProposalModuleStatus::Enabled {});
-    assert_eq!(module_1.prefix, "A");
-    assert_eq!(&module_1.address, &modules[0].address);
-
-    let module_2 = &modules[1];
-    assert_eq!(module_2.status, ProposalModuleStatus::Enabled {});
-    assert_eq!(module_2.prefix, "B");
-    assert_eq!(&module_2.address, &modules[1].address);
-
-    let module_3 = &modules[2];
-    assert_eq!(module_3.status, ProposalModuleStatus::Enabled {});
-    assert_eq!(module_3.prefix, "C");
-    assert_eq!(&module_3.address, &modules[2].address);
-}
-
-fn get_active_modules(app: &App, gov_addr: Addr) -> Vec<ProposalModule> {
-    let modules: Vec<ProposalModule> = app
-        .wrap()
-        .query_wasm_smart(
-            gov_addr,
-            &QueryMsg::ProposalModules {
->>>>>>> 46aaac5b
                 start_after: None,
                 limit: None,
             },
         )
         .unwrap();
 
-<<<<<<< HEAD
     assert_eq!(res.len(), 3);
 
     let test_res: SubDao = SubDao {
@@ -2812,10 +2819,4 @@
     ];
 
     assert_eq!(res, full_result_set);
-=======
-    modules
-        .into_iter()
-        .filter(|module: &ProposalModule| module.status == ProposalModuleStatus::Enabled)
-        .collect()
->>>>>>> 46aaac5b
 }