use std::str::FromStr;
#[cfg(not(feature = "library"))]
use cosmwasm_std::entry_point;
use cosmwasm_std::{
    to_json_binary, Addr, Binary, CosmosMsg, Deps, DepsMut, Empty, Env, MessageInfo, Order, Reply,
    Response, StdResult, Storage, SubMsg, WasmMsg,
};
use cw2::{get_contract_version, set_contract_version, ContractVersion};
use cw_hooks::Hooks;
use cw_storage_plus::Bound;
use cw_utils::{parse_reply_instantiate_data, Duration};
use semver::Version;
use dao_hooks::proposal::{
    new_proposal_hooks, proposal_completed_hooks, proposal_status_changed_hooks,
};
use dao_hooks::vote::new_vote_hooks;
use dao_interface::voting::IsActiveResponse;
use dao_voting::pre_propose::{PreProposeInfo, ProposalCreationPolicy};
use dao_voting::proposal::{
    SingleChoiceProposeMsg as ProposeMsg, DEFAULT_LIMIT, MAX_PROPOSAL_SIZE,
};
use dao_voting::reply::{
    failed_pre_propose_module_hook_id, mask_proposal_execution_proposal_id, TaggedReplyId,
};
use dao_voting::status::Status;
use dao_voting::threshold::Threshold;
use dao_voting::timelock::{Timelock, TimelockError};
use dao_voting::voting::{get_total_power, get_voting_power, validate_voting_period, Vote, Votes};

use crate::msg::MigrateMsg;
use crate::proposal::{next_proposal_id, SingleChoiceProposal};
use crate::state::{Config, CREATION_POLICY};

use crate::v2_state::{v2_status_to_v3, v2_threshold_to_v3, v2_votes_to_v3};
use crate::{
    error::ContractError,
    msg::{ExecuteMsg, InstantiateMsg, QueryMsg},
    proposal::advance_proposal_id,
    query::ProposalListResponse,
    query::{ProposalResponse, VoteInfo, VoteListResponse, VoteResponse},
    state::{Ballot, BALLOTS, CONFIG, PROPOSALS, PROPOSAL_COUNT, PROPOSAL_HOOKS, VOTE_HOOKS},
};

pub(crate) const CONTRACT_NAME: &str = "crates.io:dao-proposal-single";
pub(crate) const CONTRACT_VERSION: &str = env!("CARGO_PKG_VERSION");

#[cfg_attr(not(feature = "library"), entry_point)]
pub fn instantiate(
    deps: DepsMut,
    _env: Env,
    info: MessageInfo,
    msg: InstantiateMsg,
) -> Result<Response, ContractError> {
    set_contract_version(deps.storage, CONTRACT_NAME, CONTRACT_VERSION)?;

    msg.threshold.validate()?;

    let dao = info.sender;

    let (min_voting_period, max_voting_period) =
        validate_voting_period(msg.min_voting_period, msg.max_voting_period)?;

    let (initial_policy, pre_propose_messages) = msg
        .pre_propose_info
        .into_initial_policy_and_messages(dao.clone())?;

    let config = Config {
        threshold: msg.threshold,
        max_voting_period,
        min_voting_period,
        only_members_execute: msg.only_members_execute,
        dao: dao.clone(),
        allow_revoting: msg.allow_revoting,
        close_proposal_on_execution_failure: msg.close_proposal_on_execution_failure,
        timelock: msg.timelock,
    };

    // Initialize proposal count to zero so that queries return zero
    // instead of None.
    PROPOSAL_COUNT.save(deps.storage, &0)?;
    CONFIG.save(deps.storage, &config)?;
    CREATION_POLICY.save(deps.storage, &initial_policy)?;

    Ok(Response::default()
        .add_submessages(pre_propose_messages)
        .add_attribute("action", "instantiate")
        .add_attribute("dao", dao))
}

#[cfg_attr(not(feature = "library"), entry_point)]
pub fn execute(
    deps: DepsMut,
    env: Env,
    info: MessageInfo,
    msg: ExecuteMsg,
) -> Result<Response, ContractError> {
    match msg {
        ExecuteMsg::Propose(ProposeMsg {
            title,
            description,
            msgs,
            proposer,
        }) => execute_propose(deps, env, info.sender, title, description, msgs, proposer),
        ExecuteMsg::Vote {
            proposal_id,
            vote,
            rationale,
        } => execute_vote(deps, env, info, proposal_id, vote, rationale),
        ExecuteMsg::UpdateRationale {
            proposal_id,
            rationale,
        } => execute_update_rationale(deps, info, proposal_id, rationale),
        ExecuteMsg::Execute { proposal_id } => execute_execute(deps, env, info, proposal_id),
        ExecuteMsg::Close { proposal_id } => execute_close(deps, env, info, proposal_id),
        ExecuteMsg::UpdateConfig {
            threshold,
            max_voting_period,
            min_voting_period,
            only_members_execute,
            allow_revoting,
            dao,
            close_proposal_on_execution_failure,
            timelock,
        } => execute_update_config(
            deps,
            info,
            threshold,
            max_voting_period,
            min_voting_period,
            only_members_execute,
            allow_revoting,
            dao,
            close_proposal_on_execution_failure,
            timelock,
        ),
        ExecuteMsg::UpdatePreProposeInfo { info: new_info } => {
            execute_update_proposal_creation_policy(deps, info, new_info)
        }
        ExecuteMsg::AddProposalHook { address } => {
            execute_add_proposal_hook(deps, env, info, address)
        }
        ExecuteMsg::RemoveProposalHook { address } => {
            execute_remove_proposal_hook(deps, env, info, address)
        }
        ExecuteMsg::AddVoteHook { address } => execute_add_vote_hook(deps, env, info, address),
        ExecuteMsg::RemoveVoteHook { address } => {
            execute_remove_vote_hook(deps, env, info, address)
        }
        ExecuteMsg::Veto { proposal_id } => execute_veto(deps, env, info, proposal_id),
    }
}

pub fn execute_propose(
    deps: DepsMut,
    env: Env,
    sender: Addr,
    title: String,
    description: String,
    msgs: Vec<CosmosMsg<Empty>>,
    proposer: Option<String>,
) -> Result<Response, ContractError> {
    let config = CONFIG.load(deps.storage)?;
    let proposal_creation_policy = CREATION_POLICY.load(deps.storage)?;

    // Check that the sender is permitted to create proposals.
    if !proposal_creation_policy.is_permitted(&sender) {
        return Err(ContractError::Unauthorized {});
    }

    // Determine the appropriate proposer. If this is coming from our
    // pre-propose module, it must be specified. Otherwise, the
    // proposer should not be specified.
    let proposer = match (proposer, &proposal_creation_policy) {
        (None, ProposalCreationPolicy::Anyone {}) => sender.clone(),
        // `is_permitted` above checks that an allowed module is
        // actually sending the propose message.
        (Some(proposer), ProposalCreationPolicy::Module { .. }) => {
            deps.api.addr_validate(&proposer)?
        }
        _ => return Err(ContractError::InvalidProposer {}),
    };

    let voting_module: Addr = deps.querier.query_wasm_smart(
        config.dao.clone(),
        &dao_interface::msg::QueryMsg::VotingModule {},
    )?;

    // Voting modules are not required to implement this
    // query. Lacking an implementation they are active by default.
    let active_resp: IsActiveResponse = deps
        .querier
        .query_wasm_smart(voting_module, &dao_interface::voting::Query::IsActive {})
        .unwrap_or(IsActiveResponse { active: true });

    if !active_resp.active {
        return Err(ContractError::InactiveDao {});
    }

    let expiration = config.max_voting_period.after(&env.block);

    let total_power = get_total_power(deps.as_ref(), &config.dao, Some(env.block.height))?;

    let proposal = {
        // Limit mutability to this block.
        let mut proposal = SingleChoiceProposal {
            title,
            description,
            proposer: proposer.clone(),
            start_height: env.block.height,
            min_voting_period: config.min_voting_period.map(|min| min.after(&env.block)),
            expiration,
            threshold: config.threshold,
            total_power,
            msgs,
            status: Status::Open,
            votes: Votes::zero(),
            allow_revoting: config.allow_revoting,
            timelock: config.timelock,
        };
        // Update the proposal's status. Addresses case where proposal
        // expires on the same block as it is created.
        proposal.update_status(&env.block);
        proposal
    };
    let id = advance_proposal_id(deps.storage)?;

    // Limit the size of proposals.
    //
    // The Juno mainnet has a larger limit for data that can be
    // uploaded as part of an execute message than it does for data
    // that can be queried as part of a query. This means that without
    // this check it is possible to create a proposal that can not be
    // queried.
    //
    // The size selected was determined by uploading versions of this
    // contract to the Juno mainnet until queries worked within a
    // reasonable margin of error.
    //
    // `to_vec` is the method used by cosmwasm to convert a struct
    // into it's byte representation in storage.
    let proposal_size = cosmwasm_std::to_json_vec(&proposal)?.len() as u64;
    if proposal_size > MAX_PROPOSAL_SIZE {
        return Err(ContractError::ProposalTooLarge {
            size: proposal_size,
            max: MAX_PROPOSAL_SIZE,
        });
    }

    PROPOSALS.save(deps.storage, id, &proposal)?;

    let hooks = new_proposal_hooks(PROPOSAL_HOOKS, deps.storage, id, proposer.as_str())?;

    Ok(Response::default()
        .add_submessages(hooks)
        .add_attribute("action", "propose")
        .add_attribute("sender", sender)
        .add_attribute("proposal_id", id.to_string())
        .add_attribute("status", proposal.status.to_string()))
}

pub fn execute_veto(
    deps: DepsMut,
    env: Env,
    info: MessageInfo,
    proposal_id: u64,
) -> Result<Response, ContractError> {
    let mut prop = PROPOSALS
        .may_load(deps.storage, proposal_id)?
        .ok_or(ContractError::NoSuchProposal { id: proposal_id })?;

    match prop.status {
        Status::Open => {
            match prop.timelock {
                Some(ref timelock) => {
                    // Check sender is vetoer
                    timelock.check_is_vetoer(&info)?;

                    // Veto prop only if veto_before_passed is true
                    timelock.check_veto_before_passed_enabled()?;

                    let old_status = prop.status;

                    // Update proposal status to vetoed
                    prop.status = Status::Vetoed;
                    PROPOSALS.save(deps.storage, proposal_id, &prop)?;

                    // Add proposal status change hooks
                    let proposal_status_changed_hooks = proposal_status_changed_hooks(
                        PROPOSAL_HOOKS,
                        deps.storage,
                        proposal_id,
                        old_status.to_string(),
                        prop.status.to_string(),
                    )?;

                    // Add prepropose / deposit module hook which will handle deposit refunds.
                    let proposal_creation_policy = CREATION_POLICY.load(deps.storage)?;
                    let proposal_completed_hooks = proposal_completed_hooks(
                        proposal_creation_policy,
                        proposal_id,
                        prop.status,
                    )?;

                    Ok(Response::new()
                        .add_attribute("action", "veto")
                        .add_attribute("proposal_id", proposal_id.to_string())
                        .add_submessages(proposal_status_changed_hooks)
                        .add_submessages(proposal_completed_hooks))
                }
                // If timelock is not configured throw error
                None => Err(ContractError::TimelockError(TimelockError::NoTimelock {})),
            }
        }
        Status::Timelocked { expiration } => {
            match prop.timelock {
                Some(ref timelock) => {
                    // Check sender is vetoer
                    timelock.check_is_vetoer(&info)?;

                    // vetoer can veto the proposal iff the timelock is active/not expired
                    if expiration.is_expired(&env.block) {
                        return Err(ContractError::TimelockError(
                            TimelockError::TimelockExpired {},
                        ));
                    }

                    let old_status = prop.status;

                    // Update proposal status to vetoed
                    prop.status = Status::Vetoed;
                    PROPOSALS.save(deps.storage, proposal_id, &prop)?;

                    // Add proposal status change hooks
                    let proposal_status_changed_hooks = proposal_status_changed_hooks(
                        PROPOSAL_HOOKS,
                        deps.storage,
                        proposal_id,
                        old_status.to_string(),
                        prop.status.to_string(),
                    )?;

                    // Add prepropose / deposit module hook which will handle deposit refunds.
                    let proposal_creation_policy = CREATION_POLICY.load(deps.storage)?;
                    let proposal_completed_hooks = proposal_completed_hooks(
                        proposal_creation_policy,
                        proposal_id,
                        prop.status,
                    )?;

                    Ok(Response::new()
                        .add_attribute("action", "veto")
                        .add_attribute("proposal_id", proposal_id.to_string())
                        .add_submessages(proposal_status_changed_hooks)
                        .add_submessages(proposal_completed_hooks))
                }
                // If timelock is not configured throw error. This should never happen.
                None => Err(ContractError::TimelockError(TimelockError::NoTimelock {})),
            }
        }
        // Error if the proposal has any other status
        _ => Err(ContractError::TimelockError(
            TimelockError::InvalidProposalStatus {
                status: prop.status.to_string(),
            },
        )),
    }
}

pub fn execute_execute(
    deps: DepsMut,
    env: Env,
    info: MessageInfo,
    proposal_id: u64,
) -> Result<Response, ContractError> {
    let mut prop = PROPOSALS
        .may_load(deps.storage, proposal_id)?
        .ok_or(ContractError::NoSuchProposal { id: proposal_id })?;

    let config = CONFIG.load(deps.storage)?;
    if config.only_members_execute {
        let power = get_voting_power(
            deps.as_ref(),
            info.sender.clone(),
            &config.dao,
            Some(prop.start_height),
        )?;
        let vetoer_call = match config.timelock {
            None => false,
            Some(timelock) => timelock.vetoer == info.sender,
        };

        if power.is_zero() && !vetoer_call {
            return Err(ContractError::Unauthorized {});
        }
    }

    // Check here that the proposal is passed or timelocked.
    // Allow it to be executed even if it is expired so long
    // as it passed during its voting period.
    prop.update_status(&env.block);
    let old_status = prop.status;
    match prop.status {
        Status::Passed => (),
        Status::Timelocked { expiration } => {
            // we can only end up in `Timelocked` state if `timelock`
            // is not `None`
            if let Some(ref timelock) = prop.timelock {
                // Check if the sender is the vetoer
                match timelock.vetoer == info.sender {
                    // if sender is the vetoer we validate the early exec flag
                    true => timelock.check_early_execute_enabled()?,
                    // otherwise timelock must be expired in order to execute
                    false => {
                        if !expiration.is_expired(&env.block) {
                            return Err(ContractError::TimelockError(TimelockError::Timelocked {}));
                        }
                    }
                }
            }
        }
        _ => {
            return Err(ContractError::NotPassed {});
        }
    }

    prop.status = Status::Executed;

    PROPOSALS.save(deps.storage, proposal_id, &prop)?;

    let response = {
        if !prop.msgs.is_empty() {
            let execute_message = WasmMsg::Execute {
                contract_addr: config.dao.to_string(),
                msg: to_json_binary(&dao_interface::msg::ExecuteMsg::ExecuteProposalHook {
                    msgs: prop.msgs,
                })?,
                funds: vec![],
            };
            match config.close_proposal_on_execution_failure {
                true => {
                    let masked_proposal_id = mask_proposal_execution_proposal_id(proposal_id);
                    Response::default()
                        .add_submessage(SubMsg::reply_on_error(execute_message, masked_proposal_id))
                }
                false => Response::default().add_message(execute_message),
            }
        } else {
            Response::default()
        }
    };

    // Add proposal status change hooks
    let proposal_status_changed_hooks = proposal_status_changed_hooks(
        PROPOSAL_HOOKS,
        deps.storage,
        proposal_id,
        old_status.to_string(),
        prop.status.to_string(),
    )?;

    // Add prepropose / deposit module hook which will handle deposit refunds.
    let proposal_creation_policy = CREATION_POLICY.load(deps.storage)?;
<<<<<<< HEAD
    let proposal_completed_hooks =
        proposal_completed_hooks(proposal_creation_policy, proposal_id, prop.status)?;
=======
    let hooks = match proposal_creation_policy {
        ProposalCreationPolicy::Anyone {} => hooks,
        ProposalCreationPolicy::Module { addr } => {
            let msg = to_json_binary(&PreProposeHookMsg::ProposalCompletedHook {
                proposal_id,
                new_status: prop.status,
            })?;
            let mut hooks = hooks;
            hooks.push(SubMsg::reply_on_error(
                WasmMsg::Execute {
                    contract_addr: addr.into_string(),
                    msg,
                    funds: vec![],
                },
                failed_pre_propose_module_hook_id(),
            ));
            hooks
        }
    };
>>>>>>> 6ca751c3

    Ok(response
        .add_submessages(proposal_status_changed_hooks)
        .add_submessages(proposal_completed_hooks)
        .add_attribute("action", "execute")
        .add_attribute("sender", info.sender)
        .add_attribute("proposal_id", proposal_id.to_string())
        .add_attribute("dao", config.dao))
}

pub fn execute_vote(
    deps: DepsMut,
    env: Env,
    info: MessageInfo,
    proposal_id: u64,
    vote: Vote,
    rationale: Option<String>,
) -> Result<Response, ContractError> {
    let config = CONFIG.load(deps.storage)?;
    let mut prop = PROPOSALS
        .may_load(deps.storage, proposal_id)?
        .ok_or(ContractError::NoSuchProposal { id: proposal_id })?;

    // Allow voting on proposals until they expire.
    // Voting on a non-open proposal will never change
    // their outcome as if an outcome has been determined,
    // it is because no possible sequence of votes may
    // cause a different one. This then serves to allow
    // for better tallies of opinions in the event that a
    // proposal passes or is rejected early.
    if prop.expiration.is_expired(&env.block) {
        return Err(ContractError::Expired { id: proposal_id });
    }

    let vote_power = get_voting_power(
        deps.as_ref(),
        info.sender.clone(),
        &config.dao,
        Some(prop.start_height),
    )?;
    if vote_power.is_zero() {
        return Err(ContractError::NotRegistered {});
    }

    BALLOTS.update(deps.storage, (proposal_id, &info.sender), |bal| match bal {
        Some(current_ballot) => {
            if prop.allow_revoting {
                if current_ballot.vote == vote {
                    // Don't allow casting the same vote more than
                    // once. This seems liable to be confusing
                    // behavior.
                    Err(ContractError::AlreadyCast {})
                } else {
                    // Remove the old vote if this is a re-vote.
                    prop.votes
                        .remove_vote(current_ballot.vote, current_ballot.power);
                    Ok(Ballot {
                        power: vote_power,
                        vote,
                        // Roll over the previous rationale. If
                        // you're changing your vote, you've also
                        // likely changed your thinking.
                        rationale: rationale.clone(),
                    })
                }
            } else {
                Err(ContractError::AlreadyVoted {})
            }
        }
        None => Ok(Ballot {
            power: vote_power,
            vote,
            rationale: rationale.clone(),
        }),
    })?;

    let old_status = prop.status;

    prop.votes.add_vote(vote, vote_power);
    prop.update_status(&env.block);

    PROPOSALS.save(deps.storage, proposal_id, &prop)?;

    let new_status = prop.status;
    let change_hooks = proposal_status_changed_hooks(
        PROPOSAL_HOOKS,
        deps.storage,
        proposal_id,
        old_status.to_string(),
        new_status.to_string(),
    )?;

    let vote_hooks = new_vote_hooks(
        VOTE_HOOKS,
        deps.storage,
        proposal_id,
        info.sender.to_string(),
        vote.to_string(),
    )?;

    Ok(Response::default()
        .add_submessages(change_hooks)
        .add_submessages(vote_hooks)
        .add_attribute("action", "vote")
        .add_attribute("sender", info.sender)
        .add_attribute("proposal_id", proposal_id.to_string())
        .add_attribute("position", vote.to_string())
        .add_attribute("rationale", rationale.as_deref().unwrap_or("_none"))
        .add_attribute("status", prop.status.to_string()))
}

pub fn execute_update_rationale(
    deps: DepsMut,
    info: MessageInfo,
    proposal_id: u64,
    rationale: Option<String>,
) -> Result<Response, ContractError> {
    BALLOTS.update(
        deps.storage,
        // info.sender can't be forged so we implicitly access control
        // with the key.
        (proposal_id, &info.sender),
        |ballot| match ballot {
            Some(ballot) => Ok(Ballot {
                rationale: rationale.clone(),
                ..ballot
            }),
            None => Err(ContractError::NoSuchVote {
                id: proposal_id,
                voter: info.sender.to_string(),
            }),
        },
    )?;

    Ok(Response::default()
        .add_attribute("action", "update_rationale")
        .add_attribute("sender", info.sender)
        .add_attribute("proposal_id", proposal_id.to_string())
        .add_attribute("rationale", rationale.as_deref().unwrap_or("_none")))
}

pub fn execute_close(
    deps: DepsMut,
    env: Env,
    info: MessageInfo,
    proposal_id: u64,
) -> Result<Response, ContractError> {
    let mut prop = PROPOSALS.load(deps.storage, proposal_id)?;

    // Update status to ensure that proposals which were open and have
    // expired are moved to "rejected."
    prop.update_status(&env.block);
    if prop.status != Status::Rejected {
        return Err(ContractError::WrongCloseStatus {});
    }

    let old_status = prop.status;

    prop.status = Status::Closed;
    PROPOSALS.save(deps.storage, proposal_id, &prop)?;

    // Add proposal status change hooks
    let proposal_status_changed_hooks = proposal_status_changed_hooks(
        PROPOSAL_HOOKS,
        deps.storage,
        proposal_id,
        old_status.to_string(),
        prop.status.to_string(),
    )?;

    // Add prepropose / deposit module hook which will handle deposit refunds.
    let proposal_creation_policy = CREATION_POLICY.load(deps.storage)?;
<<<<<<< HEAD
    let proposal_completed_hooks =
        proposal_completed_hooks(proposal_creation_policy, proposal_id, prop.status)?;
=======
    let hooks = match proposal_creation_policy {
        ProposalCreationPolicy::Anyone {} => hooks,
        ProposalCreationPolicy::Module { addr } => {
            let msg = to_json_binary(&PreProposeHookMsg::ProposalCompletedHook {
                proposal_id,
                new_status: prop.status,
            })?;
            let mut hooks = hooks;
            hooks.push(SubMsg::reply_on_error(
                WasmMsg::Execute {
                    contract_addr: addr.into_string(),
                    msg,
                    funds: vec![],
                },
                failed_pre_propose_module_hook_id(),
            ));
            hooks
        }
    };
>>>>>>> 6ca751c3

    Ok(Response::default()
        .add_submessages(proposal_status_changed_hooks)
        .add_submessages(proposal_completed_hooks)
        .add_attribute("action", "close")
        .add_attribute("sender", info.sender)
        .add_attribute("proposal_id", proposal_id.to_string()))
}

#[allow(clippy::too_many_arguments)]
pub fn execute_update_config(
    deps: DepsMut,
    info: MessageInfo,
    threshold: Threshold,
    max_voting_period: Duration,
    min_voting_period: Option<Duration>,
    only_members_execute: bool,
    allow_revoting: bool,
    dao: String,
    close_proposal_on_execution_failure: bool,
    timelock: Option<Timelock>,
) -> Result<Response, ContractError> {
    let config = CONFIG.load(deps.storage)?;

    // Only the DAO may call this method.
    if info.sender != config.dao {
        return Err(ContractError::Unauthorized {});
    }
    threshold.validate()?;
    let dao = deps.api.addr_validate(&dao)?;

    let (min_voting_period, max_voting_period) =
        validate_voting_period(min_voting_period, max_voting_period)?;

    if let Some(ref timelock) = timelock {
        // If timelock configured, validate the vetoer address
        deps.api.addr_validate(&timelock.vetoer)?;
    }

    CONFIG.save(
        deps.storage,
        &Config {
            threshold,
            max_voting_period,
            min_voting_period,
            only_members_execute,
            allow_revoting,
            dao,
            close_proposal_on_execution_failure,
            timelock,
        },
    )?;

    Ok(Response::default()
        .add_attribute("action", "update_config")
        .add_attribute("sender", info.sender))
}

pub fn execute_update_proposal_creation_policy(
    deps: DepsMut,
    info: MessageInfo,
    new_info: PreProposeInfo,
) -> Result<Response, ContractError> {
    let config = CONFIG.load(deps.storage)?;
    if config.dao != info.sender {
        return Err(ContractError::Unauthorized {});
    }

    let (initial_policy, messages) = new_info.into_initial_policy_and_messages(config.dao)?;
    CREATION_POLICY.save(deps.storage, &initial_policy)?;

    Ok(Response::default()
        .add_submessages(messages)
        .add_attribute("action", "update_proposal_creation_policy")
        .add_attribute("sender", info.sender)
        .add_attribute("new_policy", format!("{initial_policy:?}")))
}

pub fn add_hook(
    hooks: Hooks,
    storage: &mut dyn Storage,
    validated_address: Addr,
) -> Result<(), ContractError> {
    hooks
        .add_hook(storage, validated_address)
        .map_err(ContractError::HookError)?;
    Ok(())
}

pub fn remove_hook(
    hooks: Hooks,
    storage: &mut dyn Storage,
    validate_address: Addr,
) -> Result<(), ContractError> {
    hooks
        .remove_hook(storage, validate_address)
        .map_err(ContractError::HookError)?;
    Ok(())
}

pub fn execute_add_proposal_hook(
    deps: DepsMut,
    _env: Env,
    info: MessageInfo,
    address: String,
) -> Result<Response, ContractError> {
    let config = CONFIG.load(deps.storage)?;
    if config.dao != info.sender {
        // Only DAO can add hooks
        return Err(ContractError::Unauthorized {});
    }

    let validated_address = deps.api.addr_validate(&address)?;

    add_hook(PROPOSAL_HOOKS, deps.storage, validated_address)?;

    Ok(Response::default()
        .add_attribute("action", "add_proposal_hook")
        .add_attribute("address", address))
}

pub fn execute_remove_proposal_hook(
    deps: DepsMut,
    _env: Env,
    info: MessageInfo,
    address: String,
) -> Result<Response, ContractError> {
    let config = CONFIG.load(deps.storage)?;
    if config.dao != info.sender {
        // Only DAO can remove hooks
        return Err(ContractError::Unauthorized {});
    }

    let validated_address = deps.api.addr_validate(&address)?;

    remove_hook(PROPOSAL_HOOKS, deps.storage, validated_address)?;

    Ok(Response::default()
        .add_attribute("action", "remove_proposal_hook")
        .add_attribute("address", address))
}

pub fn execute_add_vote_hook(
    deps: DepsMut,
    _env: Env,
    info: MessageInfo,
    address: String,
) -> Result<Response, ContractError> {
    let config = CONFIG.load(deps.storage)?;
    if config.dao != info.sender {
        // Only DAO can add hooks
        return Err(ContractError::Unauthorized {});
    }

    let validated_address = deps.api.addr_validate(&address)?;

    add_hook(VOTE_HOOKS, deps.storage, validated_address)?;

    Ok(Response::default()
        .add_attribute("action", "add_vote_hook")
        .add_attribute("address", address))
}

pub fn execute_remove_vote_hook(
    deps: DepsMut,
    _env: Env,
    info: MessageInfo,
    address: String,
) -> Result<Response, ContractError> {
    let config = CONFIG.load(deps.storage)?;
    if config.dao != info.sender {
        // Only DAO can remove hooks
        return Err(ContractError::Unauthorized {});
    }

    let validated_address = deps.api.addr_validate(&address)?;

    remove_hook(VOTE_HOOKS, deps.storage, validated_address)?;

    Ok(Response::default()
        .add_attribute("action", "remove_vote_hook")
        .add_attribute("address", address))
}

#[cfg_attr(not(feature = "library"), entry_point)]
pub fn query(deps: Deps, env: Env, msg: QueryMsg) -> StdResult<Binary> {
    match msg {
        QueryMsg::Config {} => query_config(deps),
        QueryMsg::Dao {} => query_dao(deps),
        QueryMsg::Proposal { proposal_id } => query_proposal(deps, env, proposal_id),
        QueryMsg::ListProposals { start_after, limit } => {
            query_list_proposals(deps, env, start_after, limit)
        }
        QueryMsg::NextProposalId {} => query_next_proposal_id(deps),
        QueryMsg::ProposalCount {} => query_proposal_count(deps),
        QueryMsg::GetVote { proposal_id, voter } => query_vote(deps, proposal_id, voter),
        QueryMsg::ListVotes {
            proposal_id,
            start_after,
            limit,
        } => query_list_votes(deps, proposal_id, start_after, limit),
        QueryMsg::Info {} => query_info(deps),
        QueryMsg::ReverseProposals {
            start_before,
            limit,
        } => query_reverse_proposals(deps, env, start_before, limit),
        QueryMsg::ProposalCreationPolicy {} => query_creation_policy(deps),
        QueryMsg::ProposalHooks {} => to_json_binary(&PROPOSAL_HOOKS.query_hooks(deps)?),
        QueryMsg::VoteHooks {} => to_json_binary(&VOTE_HOOKS.query_hooks(deps)?),
    }
}

pub fn query_config(deps: Deps) -> StdResult<Binary> {
    let config = CONFIG.load(deps.storage)?;
    to_json_binary(&config)
}

pub fn query_dao(deps: Deps) -> StdResult<Binary> {
    let config = CONFIG.load(deps.storage)?;
    to_json_binary(&config.dao)
}

pub fn query_proposal(deps: Deps, env: Env, id: u64) -> StdResult<Binary> {
    let proposal = PROPOSALS.load(deps.storage, id)?;
    to_json_binary(&proposal.into_response(&env.block, id))
}

pub fn query_creation_policy(deps: Deps) -> StdResult<Binary> {
    let policy = CREATION_POLICY.load(deps.storage)?;
    to_json_binary(&policy)
}

pub fn query_list_proposals(
    deps: Deps,
    env: Env,
    start_after: Option<u64>,
    limit: Option<u64>,
) -> StdResult<Binary> {
    let min = start_after.map(Bound::exclusive);
    let limit = limit.unwrap_or(DEFAULT_LIMIT);
    let props: Vec<ProposalResponse> = PROPOSALS
        .range(deps.storage, min, None, cosmwasm_std::Order::Ascending)
        .take(limit as usize)
        .collect::<Result<Vec<(u64, SingleChoiceProposal)>, _>>()?
        .into_iter()
        .map(|(id, proposal)| proposal.into_response(&env.block, id))
        .collect();

    to_json_binary(&ProposalListResponse { proposals: props })
}

pub fn query_reverse_proposals(
    deps: Deps,
    env: Env,
    start_before: Option<u64>,
    limit: Option<u64>,
) -> StdResult<Binary> {
    let limit = limit.unwrap_or(DEFAULT_LIMIT);
    let max = start_before.map(Bound::exclusive);
    let props: Vec<ProposalResponse> = PROPOSALS
        .range(deps.storage, None, max, cosmwasm_std::Order::Descending)
        .take(limit as usize)
        .collect::<Result<Vec<(u64, SingleChoiceProposal)>, _>>()?
        .into_iter()
        .map(|(id, proposal)| proposal.into_response(&env.block, id))
        .collect();

    to_json_binary(&ProposalListResponse { proposals: props })
}

pub fn query_proposal_count(deps: Deps) -> StdResult<Binary> {
    let proposal_count = PROPOSAL_COUNT.load(deps.storage)?;
    to_json_binary(&proposal_count)
}

pub fn query_next_proposal_id(deps: Deps) -> StdResult<Binary> {
    to_json_binary(&next_proposal_id(deps.storage)?)
}

pub fn query_vote(deps: Deps, proposal_id: u64, voter: String) -> StdResult<Binary> {
    let voter = deps.api.addr_validate(&voter)?;
    let ballot = BALLOTS.may_load(deps.storage, (proposal_id, &voter))?;
    let vote = ballot.map(|ballot| VoteInfo {
        voter,
        vote: ballot.vote,
        power: ballot.power,
        rationale: ballot.rationale,
    });
    to_json_binary(&VoteResponse { vote })
}

pub fn query_list_votes(
    deps: Deps,
    proposal_id: u64,
    start_after: Option<String>,
    limit: Option<u64>,
) -> StdResult<Binary> {
    let limit = limit.unwrap_or(DEFAULT_LIMIT);
    let start_after = start_after
        .map(|addr| deps.api.addr_validate(&addr))
        .transpose()?;
    let min = start_after.as_ref().map(Bound::<&Addr>::exclusive);

    let votes = BALLOTS
        .prefix(proposal_id)
        .range(deps.storage, min, None, cosmwasm_std::Order::Ascending)
        .take(limit as usize)
        .map(|item| {
            let (voter, ballot) = item?;
            Ok(VoteInfo {
                voter,
                vote: ballot.vote,
                power: ballot.power,
                rationale: ballot.rationale,
            })
        })
        .collect::<StdResult<Vec<_>>>()?;

    to_json_binary(&VoteListResponse { votes })
}

pub fn query_info(deps: Deps) -> StdResult<Binary> {
    let info = cw2::get_contract_version(deps.storage)?;
    to_json_binary(&dao_interface::voting::InfoResponse { info })
}

#[cfg_attr(not(feature = "library"), entry_point)]
pub fn migrate(deps: DepsMut, _env: Env, msg: MigrateMsg) -> Result<Response, ContractError> {
    let ContractVersion { version, .. } = get_contract_version(deps.storage)?;
    set_contract_version(deps.storage, CONTRACT_NAME, CONTRACT_VERSION)?;

    match msg {
        MigrateMsg::FromV2 { timelock } => {
            let version_2 = Version::new(2, 0, 0);

            // `CONTRACT_VERSION` here is from the data section of the
            // blob we are migrating to. `version` is from storage.
            let target_blob_version = Version::from_str(&CONTRACT_VERSION)
                .map_err(|_| ContractError::MigrationVersionError {})?;
            let parsed_version = Version::from_str(&version)
                .map_err(|_| ContractError::MigrationVersionError {})?;

            // If the version in storage matches the version in the blob
            // we are not upgrading.
            if parsed_version == target_blob_version {
                return Err(ContractError::AlreadyMigrated {});
            }

            // migration is only possible from 2.0.0, but no later than the 
            // version of the blob we are migrating to
            if parsed_version < version_2 || parsed_version > target_blob_version {
                return Err(ContractError::MigrationVersionError {})
            }

            // Update the stored config to have the new `timelock` field
            let current_config = dao_proposal_single_v2::state::CONFIG.load(deps.storage)?;
            CONFIG.save(
                deps.storage,
                &Config {
                    threshold: v2_threshold_to_v3(current_config.threshold),
                    max_voting_period: current_config.max_voting_period,
                    min_voting_period: current_config.min_voting_period,
                    only_members_execute: current_config.only_members_execute,
                    allow_revoting: current_config.allow_revoting,
                    dao: current_config.dao.clone(),
                    close_proposal_on_execution_failure: current_config
                        .close_proposal_on_execution_failure,
                    timelock,
                },
            )?;

            // Update the module's proposals to v3.
            let current_proposals = dao_proposal_single_v2::state::PROPOSALS
                .range(deps.storage, None, None, Order::Ascending)
                .collect::<StdResult<Vec<(u64, dao_proposal_single_v2::proposal::SingleChoiceProposal)>>>()?;

            // Based on gas usage testing, we estimate that we will be
            // able to migrate ~4200 proposals at a time before
            // reaching the block max_gas limit.
            current_proposals
                .into_iter()
                .try_for_each::<_, Result<_, ContractError>>(|(id, prop)| {
                    if prop.status != voting_v2::status::Status::Closed
                        && prop.status != voting_v2::status::Status::Executed
                    {
                        // No migration path for outstanding
                        // deposits.
                        return Err(ContractError::PendingProposals {});
                    }

                    let migrated_proposal = SingleChoiceProposal {
                        title: prop.title,
                        description: prop.description,
                        proposer: prop.proposer,
                        start_height: prop.start_height,
                        min_voting_period: prop.min_voting_period,
                        expiration: prop.expiration,
                        threshold: v2_threshold_to_v3(prop.threshold),
                        total_power: prop.total_power,
                        msgs: prop.msgs,
                        status: v2_status_to_v3(prop.status),
                        votes: v2_votes_to_v3(prop.votes),
                        allow_revoting: prop.allow_revoting,
                        timelock: None,
                    };

                    PROPOSALS
                        .save(deps.storage, id, &migrated_proposal)
                        .map_err(|e| e.into())
                })?;

            Ok(Response::default()
                .add_attribute("action", "migrate")
                .add_attribute("from", "v2"))
        }

        MigrateMsg::FromCompatible {} => Ok(Response::default()
            .add_attribute("action", "migrate")
            .add_attribute("from", "compatible")),
    }
}

#[cfg_attr(not(feature = "library"), entry_point)]
pub fn reply(deps: DepsMut, _env: Env, msg: Reply) -> Result<Response, ContractError> {
    let repl = TaggedReplyId::new(msg.id)?;
    match repl {
        TaggedReplyId::FailedProposalExecution(proposal_id) => {
            PROPOSALS.update(deps.storage, proposal_id, |prop| match prop {
                Some(mut prop) => {
                    prop.status = Status::ExecutionFailed;

                    Ok(prop)
                }
                None => Err(ContractError::NoSuchProposal { id: proposal_id }),
            })?;

            Ok(Response::new()
                .add_attribute("proposal_execution_failed", proposal_id.to_string())
                .add_attribute("error", msg.result.into_result().err().unwrap_or_default()))
        }
        TaggedReplyId::FailedProposalHook(idx) => {
            let addr = PROPOSAL_HOOKS.remove_hook_by_index(deps.storage, idx)?;
            Ok(Response::new().add_attribute("removed_proposal_hook", format!("{addr}:{idx}")))
        }
        TaggedReplyId::FailedVoteHook(idx) => {
            let addr = VOTE_HOOKS.remove_hook_by_index(deps.storage, idx)?;
            Ok(Response::new().add_attribute("removed_vote_hook", format!("{addr}:{idx}")))
        }
        TaggedReplyId::PreProposeModuleInstantiation => {
            let res = parse_reply_instantiate_data(msg)?;

            let module = deps.api.addr_validate(&res.contract_address)?;
            CREATION_POLICY.save(
                deps.storage,
                &ProposalCreationPolicy::Module { addr: module },
            )?;

            // per the cosmwasm docs, we shouldn't have to forward
            // data like this, yet here we are and it does not work if
            // we do not.
            //
            // <https://github.com/CosmWasm/cosmwasm/blob/main/SEMANTICS.md#handling-the-reply>
            match res.data {
                Some(data) => Ok(Response::new()
                    .add_attribute("update_pre_propose_module", res.contract_address)
                    .set_data(data)),
                None => Ok(Response::new()
                    .add_attribute("update_pre_propose_module", res.contract_address)),
            }
        }
        TaggedReplyId::FailedPreProposeModuleHook => {
            let addr = match CREATION_POLICY.load(deps.storage)? {
                ProposalCreationPolicy::Anyone {} => {
                    // Something is off if we're getting this
                    // reply and we don't have a pre-propose
                    // module installed. This should be
                    // unreachable.
                    return Err(ContractError::InvalidReplyID {
                        id: failed_pre_propose_module_hook_id(),
                    });
                }
                ProposalCreationPolicy::Module { addr } => {
                    // If we are here, our pre-propose module has
                    // errored while receiving a proposal
                    // hook. Rest in peace pre-propose module.
                    CREATION_POLICY.save(deps.storage, &ProposalCreationPolicy::Anyone {})?;
                    addr
                }
            };
            Ok(Response::new().add_attribute("failed_prepropose_hook", format!("{addr}")))
        }
    }
}<|MERGE_RESOLUTION|>--- conflicted
+++ resolved
@@ -460,30 +460,8 @@
 
     // Add prepropose / deposit module hook which will handle deposit refunds.
     let proposal_creation_policy = CREATION_POLICY.load(deps.storage)?;
-<<<<<<< HEAD
     let proposal_completed_hooks =
         proposal_completed_hooks(proposal_creation_policy, proposal_id, prop.status)?;
-=======
-    let hooks = match proposal_creation_policy {
-        ProposalCreationPolicy::Anyone {} => hooks,
-        ProposalCreationPolicy::Module { addr } => {
-            let msg = to_json_binary(&PreProposeHookMsg::ProposalCompletedHook {
-                proposal_id,
-                new_status: prop.status,
-            })?;
-            let mut hooks = hooks;
-            hooks.push(SubMsg::reply_on_error(
-                WasmMsg::Execute {
-                    contract_addr: addr.into_string(),
-                    msg,
-                    funds: vec![],
-                },
-                failed_pre_propose_module_hook_id(),
-            ));
-            hooks
-        }
-    };
->>>>>>> 6ca751c3
 
     Ok(response
         .add_submessages(proposal_status_changed_hooks)
@@ -656,30 +634,8 @@
 
     // Add prepropose / deposit module hook which will handle deposit refunds.
     let proposal_creation_policy = CREATION_POLICY.load(deps.storage)?;
-<<<<<<< HEAD
     let proposal_completed_hooks =
         proposal_completed_hooks(proposal_creation_policy, proposal_id, prop.status)?;
-=======
-    let hooks = match proposal_creation_policy {
-        ProposalCreationPolicy::Anyone {} => hooks,
-        ProposalCreationPolicy::Module { addr } => {
-            let msg = to_json_binary(&PreProposeHookMsg::ProposalCompletedHook {
-                proposal_id,
-                new_status: prop.status,
-            })?;
-            let mut hooks = hooks;
-            hooks.push(SubMsg::reply_on_error(
-                WasmMsg::Execute {
-                    contract_addr: addr.into_string(),
-                    msg,
-                    funds: vec![],
-                },
-                failed_pre_propose_module_hook_id(),
-            ));
-            hooks
-        }
-    };
->>>>>>> 6ca751c3
 
     Ok(Response::default()
         .add_submessages(proposal_status_changed_hooks)
