use cosmwasm_std::{
    testing::{mock_dependencies, mock_env},
    to_binary, Addr, Binary, CosmosMsg, Decimal, Empty, Timestamp, Uint128, WasmMsg,
};
use cw20::Cw20Coin;
use cw20_staked_balance_voting::msg::ActiveThreshold;
use cw_core::state::ProposalModule;
use cw_multi_test::{next_block, App, Contract, ContractWrapper, Executor};
use cw_utils::Duration;
use indexable_hooks::HooksResponse;
use rand::{prelude::SliceRandom, Rng};
use voting::{
    deposit::{CheckedDepositInfo, DepositInfo, DepositToken},
    status::Status,
    threshold::{PercentageThreshold, Threshold},
    voting::{MultipleChoiceVote, MultipleChoiceVotes},
};

use crate::{
    contract::{migrate, CONTRACT_NAME, CONTRACT_VERSION},
    msg::{ExecuteMsg, InstantiateMsg, MigrateMsg, QueryMsg},
    proposal::MultipleChoiceProposal,
    query::{
        FilterListProposalsResponse, ProposalListResponse, ProposalResponse, VoteListResponse,
        VoteResponse, WalletVote,
    },
    state::{Config, MultipleChoiceOption, MultipleChoiceOptions, VoteInfo, MAX_NUM_CHOICES},
    voting_strategy::VotingStrategy,
    ContractError,
};

use testing::{
    helpers::{
        cw20_balances_voting, cw20_contract, instantiate_with_cw20_balances_governance,
        instantiate_with_staked_balances_governance, instantiate_with_staking_active_threshold,
    },
    ShouldExecute,
};

const CREATOR_ADDR: &str = "creator";

pub struct TestMultipleChoiceVote {
    /// The address casting the vote.
    pub voter: String,
    /// Position on the vote.
    pub position: MultipleChoiceVote,
    /// Voting power of the address.
    pub weight: Uint128,
    /// If this vote is expected to execute.
    pub should_execute: ShouldExecute,
}

fn proposal_contract() -> Box<dyn Contract<Empty>> {
    let contract = ContractWrapper::new(
        crate::contract::execute,
        crate::contract::instantiate,
        crate::contract::query,
    )
    .with_reply(crate::contract::reply)
    .with_migrate(crate::contract::migrate);
    Box::new(contract)
}

fn do_votes_cw20_balances(
    votes: Vec<TestMultipleChoiceVote>,
    voting_strategy: VotingStrategy,
    expected_status: Status,
    total_supply: Option<Uint128>,
    should_expire: bool,
) {
    do_test_votes(
        votes,
        voting_strategy,
        expected_status,
        total_supply,
        None::<DepositInfo>,
        should_expire,
        instantiate_with_cw20_balances_governance,
    );
}

fn do_votes_staked_balances(
    votes: Vec<TestMultipleChoiceVote>,
    voting_strategy: VotingStrategy,
    expected_status: Status,
    total_supply: Option<Uint128>,
    should_expire: bool,
) {
    do_test_votes(
        votes,
        voting_strategy,
        expected_status,
        total_supply,
        None::<DepositInfo>,
        should_expire,
        instantiate_with_staked_balances_governance,
    );
}

fn do_votes_cw4_weights(
    votes: Vec<TestMultipleChoiceVote>,
    voting_strategy: VotingStrategy,
    expected_status: Status,
    total_supply: Option<Uint128>,
    should_expire: bool,
) {
    do_test_votes(
        votes,
        voting_strategy,
        expected_status,
        total_supply,
        None::<DepositInfo>,
        should_expire,
        instantiate_with_cw20_balances_governance,
    );
}

// Creates multiple choice proposal with provided config and executes provided votes against it.
fn do_test_votes<F>(
    votes: Vec<TestMultipleChoiceVote>,
    voting_strategy: VotingStrategy,
    expected_status: Status,
    total_supply: Option<Uint128>,
    deposit_info: Option<DepositInfo>,
    should_expire: bool,
    setup_governance: F,
) -> (App, Addr)
where
    F: Fn(&mut App, u64, Binary, Option<Vec<Cw20Coin>>) -> Addr,
{
    let mut app = App::default();
    let govmod_id = app.store_code(proposal_contract());

    let mut initial_balances = votes
        .iter()
        .map(|TestMultipleChoiceVote { voter, weight, .. }| Cw20Coin {
            address: voter.to_string(),
            amount: *weight,
        })
        .collect::<Vec<Cw20Coin>>();
    let initial_balances_supply = votes.iter().fold(Uint128::zero(), |p, n| p + n.weight);
    let to_fill = total_supply.map(|total_supply| total_supply - initial_balances_supply);
    if let Some(fill) = to_fill {
        initial_balances.push(Cw20Coin {
            address: "filler".to_string(),
            amount: fill,
        })
    }

    let proposer = match votes.first() {
        Some(vote) => vote.voter.clone(),
        None => panic!("do_test_votes must have at least one vote."),
    };

    let max_voting_period = cw_utils::Duration::Height(6);
    let instantiate = InstantiateMsg {
        min_voting_period: None,
        max_voting_period,
        only_members_execute: false,
        allow_revoting: false,
        deposit_info,
        voting_strategy,
        close_proposal_on_execution_failure: true,
    };

    let governance_addr = setup_governance(
        &mut app,
        govmod_id,
        to_binary(&instantiate).unwrap(),
        Some(initial_balances),
    );

    let governance_modules: Vec<ProposalModule> = app
        .wrap()
        .query_wasm_smart(
            governance_addr.clone(),
            &cw_core::msg::QueryMsg::ProposalModules {
                start_after: None,
                limit: None,
            },
        )
        .unwrap();

    assert_eq!(governance_modules.len(), 1);
    let govmod = governance_modules.into_iter().next().unwrap().address;

    // Allow a proposal deposit as needed.
    let config: Config = app
        .wrap()
        .query_wasm_smart(govmod.clone(), &QueryMsg::Config {})
        .unwrap();
    if let Some(CheckedDepositInfo {
        ref token, deposit, ..
    }) = config.deposit_info
    {
        app.execute_contract(
            Addr::unchecked(&proposer),
            token.clone(),
            &cw20_base::msg::ExecuteMsg::IncreaseAllowance {
                spender: govmod.to_string(),
                amount: deposit,
                expires: None,
            },
            &[],
        )
        .unwrap();
    }

    let options = vec![
        MultipleChoiceOption {
            description: "multiple choice option 1".to_string(),
            msgs: None,
        },
        MultipleChoiceOption {
            description: "multiple choice option 2".to_string(),
            msgs: None,
        },
    ];

    let mc_options = MultipleChoiceOptions { options };

    app.execute_contract(
        Addr::unchecked(&proposer),
        govmod.clone(),
        &ExecuteMsg::Propose {
            title: "A simple text proposal".to_string(),
            description: "A simple text proposal".to_string(),
            choices: mc_options,
        },
        &[],
    )
    .unwrap();

    // Cast votes.
    for vote in votes {
        let TestMultipleChoiceVote {
            voter,
            position,
            weight,
            should_execute,
        } = vote;
        // Vote on the proposal.
        let res = app.execute_contract(
            Addr::unchecked(voter.clone()),
            govmod.clone(),
            &ExecuteMsg::Vote {
                proposal_id: 1,
                vote: position,
            },
            &[],
        );
        match should_execute {
            ShouldExecute::Yes => {
                if res.is_err() {
                    println!("{:?}", res.err());
                    panic!()
                }
                // Check that the vote was recorded correctly.
                let vote: VoteResponse = app
                    .wrap()
                    .query_wasm_smart(
                        govmod.clone(),
                        &QueryMsg::GetVote {
                            proposal_id: 1,
                            voter: voter.clone(),
                        },
                    )
                    .unwrap();
                let expected = VoteResponse {
                    vote: Some(VoteInfo {
                        voter: Addr::unchecked(&voter),
                        vote: position,
                        power: match config.deposit_info {
                            Some(CheckedDepositInfo { deposit, .. }) => {
                                if proposer == voter {
                                    weight - deposit
                                } else {
                                    weight
                                }
                            }
                            None => weight,
                        },
                    }),
                };
                assert_eq!(vote, expected)
            }
            ShouldExecute::No => {
                res.unwrap_err();
            }
            ShouldExecute::Meh => (),
        }
    }

    // Expire the proposal if this is expected.
    if should_expire {
        app.update_block(|block| block.height += 100);
    }

    let proposal: ProposalResponse = app
        .wrap()
        .query_wasm_smart(govmod, &QueryMsg::Proposal { proposal_id: 1 })
        .unwrap();

    assert_eq!(proposal.proposal.status, expected_status);

    (app, governance_addr)
}

// Creates a proposal and then executes a series of votes on those
// proposals. Asserts both that those votes execute as expected and
// that the final status of the proposal is what is expected. Returns
// the address of the governance contract that it has created so that
// callers may do additional inspection of the contract's state.
fn do_test_votes_cw20_balances(
    votes: Vec<TestMultipleChoiceVote>,
    voting_strategy: VotingStrategy,
    expected_status: Status,
    total_supply: Option<Uint128>,
    deposit_info: Option<DepositInfo>,
    should_expire: bool,
) -> (App, Addr) {
    do_test_votes(
        votes,
        voting_strategy,
        expected_status,
        total_supply,
        deposit_info,
        should_expire,
        instantiate_with_cw20_balances_governance,
    )
}

pub fn test_simple_votes<F>(do_test_votes: F)
where
    F: Fn(Vec<TestMultipleChoiceVote>, VotingStrategy, Status, Option<Uint128>, bool),
{
    // Vote for one option, passes
    do_test_votes(
        vec![TestMultipleChoiceVote {
            voter: "bluenote".to_string(),
            position: MultipleChoiceVote { option_id: 0 },
            weight: Uint128::new(10),
            should_execute: ShouldExecute::Yes,
        }],
        VotingStrategy::SingleChoice {
            quorum: PercentageThreshold::Percent(Decimal::percent(100)),
        },
        Status::Passed,
        None,
        false,
    );

    // Vote for none of the above, gets rejected
    do_test_votes(
        vec![TestMultipleChoiceVote {
            voter: "bluenote".to_string(),
            position: MultipleChoiceVote { option_id: 2 },
            weight: Uint128::new(10),
            should_execute: ShouldExecute::Yes,
        }],
        VotingStrategy::SingleChoice {
            quorum: PercentageThreshold::Percent(Decimal::percent(100)),
        },
        Status::Rejected,
        None,
        false,
    )
}

pub fn test_vote_invalid_option<F>(do_test_votes: F)
where
    F: Fn(Vec<TestMultipleChoiceVote>, VotingStrategy, Status, Option<Uint128>, bool),
{
    // Vote for out of bounds option
    do_test_votes(
        vec![TestMultipleChoiceVote {
            voter: "bluenote".to_string(),
            position: MultipleChoiceVote { option_id: 10 },
            weight: Uint128::new(10),
            should_execute: ShouldExecute::No,
        }],
        VotingStrategy::SingleChoice {
            quorum: PercentageThreshold::Percent(Decimal::percent(100)),
        },
        Status::Open,
        None,
        false,
    );
}

pub fn test_vote_no_overflow<F>(do_votes: F)
where
    F: Fn(Vec<TestMultipleChoiceVote>, VotingStrategy, Status, Option<Uint128>, bool),
{
    do_votes(
        vec![TestMultipleChoiceVote {
            voter: "bluenote".to_string(),
            position: MultipleChoiceVote { option_id: 0 },
            weight: Uint128::new(u128::max_value()),
            should_execute: ShouldExecute::Yes,
        }],
        VotingStrategy::SingleChoice {
            quorum: PercentageThreshold::Percent(Decimal::percent(100)),
        },
        Status::Passed,
        None,
        false,
    );

    do_votes(
        vec![
            TestMultipleChoiceVote {
                voter: "bluenote".to_string(),
                position: MultipleChoiceVote { option_id: 0 },
                weight: Uint128::new(1),
                should_execute: ShouldExecute::Yes,
            },
            TestMultipleChoiceVote {
                voter: "bob".to_string(),
                position: MultipleChoiceVote { option_id: 1 },
                weight: Uint128::new(u128::max_value() - 1),
                should_execute: ShouldExecute::Yes,
            },
        ],
        VotingStrategy::SingleChoice {
            quorum: PercentageThreshold::Percent(Decimal::percent(100)),
        },
        Status::Passed,
        None,
        false,
    );
}

pub fn test_vote_tied_rejected<F>(do_votes: F)
where
    F: Fn(Vec<TestMultipleChoiceVote>, VotingStrategy, Status, Option<Uint128>, bool),
{
    do_votes(
        vec![
            TestMultipleChoiceVote {
                voter: "bluenote".to_string(),
                position: MultipleChoiceVote { option_id: 0 },
                weight: Uint128::new(1),
                should_execute: ShouldExecute::Yes,
            },
            TestMultipleChoiceVote {
                voter: "bob".to_string(),
                position: MultipleChoiceVote { option_id: 1 },
                weight: Uint128::new(1),
                should_execute: ShouldExecute::Yes,
            },
        ],
        VotingStrategy::SingleChoice {
            quorum: PercentageThreshold::Percent(Decimal::percent(100)),
        },
        Status::Rejected,
        None,
        false,
    );
}

pub fn test_vote_none_of_the_above_only<F>(do_votes: F)
where
    F: Fn(Vec<TestMultipleChoiceVote>, VotingStrategy, Status, Option<Uint128>, bool),
{
    do_votes(
        vec![TestMultipleChoiceVote {
            voter: "bluenote".to_string(),
            position: MultipleChoiceVote { option_id: 2 }, // the last index is none of the above
            weight: Uint128::new(u64::max_value().into()),
            should_execute: ShouldExecute::Yes,
        }],
        VotingStrategy::SingleChoice {
            quorum: PercentageThreshold::Percent(Decimal::percent(100)),
        },
        Status::Rejected,
        None,
        false,
    );

    for i in 0..101 {
        do_votes(
            vec![TestMultipleChoiceVote {
                voter: "bluenote".to_string(),
                position: MultipleChoiceVote { option_id: 2 },
                weight: Uint128::new(u64::max_value().into()),
                should_execute: ShouldExecute::Yes,
            }],
            VotingStrategy::SingleChoice {
                quorum: PercentageThreshold::Percent(Decimal::percent(i)),
            },
            Status::Rejected,
            None,
            false,
        );
    }
}

pub fn test_tricky_rounding<F>(do_votes: F)
where
    F: Fn(Vec<TestMultipleChoiceVote>, VotingStrategy, Status, Option<Uint128>, bool),
{
    // This tests the smallest possible round up for passing
    // thresholds we can have. Specifically, a 1% passing threshold
    // and 1 total vote. This should round up and only pass if there
    // are 1 or more yes votes.
    do_votes(
        vec![TestMultipleChoiceVote {
            voter: "bluenote".to_string(),
            position: MultipleChoiceVote { option_id: 0 },
            weight: Uint128::new(1),
            should_execute: ShouldExecute::Yes,
        }],
        VotingStrategy::SingleChoice {
            quorum: PercentageThreshold::Percent(Decimal::percent(1)),
        },
        Status::Passed,
        Some(Uint128::new(100)),
        true,
    );

    do_votes(
        vec![TestMultipleChoiceVote {
            voter: "bluenote".to_string(),
            position: MultipleChoiceVote { option_id: 0 },
            weight: Uint128::new(10),
            should_execute: ShouldExecute::Yes,
        }],
        VotingStrategy::SingleChoice {
            quorum: PercentageThreshold::Percent(Decimal::percent(1)),
        },
        Status::Passed,
        Some(Uint128::new(1000)),
        true,
    );

    // High Precision
    // Proposal should be rejected if < 1% have voted and proposal expires
    do_votes(
        vec![TestMultipleChoiceVote {
            voter: "bluenote".to_string(),
            position: MultipleChoiceVote { option_id: 1 },
            weight: Uint128::new(9999999),
            should_execute: ShouldExecute::Yes,
        }],
        VotingStrategy::SingleChoice {
            quorum: PercentageThreshold::Percent(Decimal::percent(1)),
        },
        Status::Rejected,
        Some(Uint128::new(1000000000)),
        true,
    );

    // Proposal should be rejected if quorum is met but "none of the above" is the winning option.
    do_votes(
        vec![TestMultipleChoiceVote {
            voter: "bluenote".to_string(),
            position: MultipleChoiceVote { option_id: 2 },
            weight: Uint128::new(1),
            should_execute: ShouldExecute::Yes,
        }],
        VotingStrategy::SingleChoice {
            quorum: PercentageThreshold::Percent(Decimal::percent(1)),
        },
        Status::Rejected,
        None,
        false,
    );
}

pub fn test_no_double_votes<F>(do_votes: F)
where
    F: Fn(Vec<TestMultipleChoiceVote>, VotingStrategy, Status, Option<Uint128>, bool),
{
    do_votes(
        vec![
            TestMultipleChoiceVote {
                voter: "bluenote".to_string(),
                position: MultipleChoiceVote { option_id: 1 },
                weight: Uint128::new(2),
                should_execute: ShouldExecute::Yes,
            },
            TestMultipleChoiceVote {
                voter: "bluenote".to_string(),
                position: MultipleChoiceVote { option_id: 1 },
                weight: Uint128::new(2),
                should_execute: ShouldExecute::No,
            },
        ],
        VotingStrategy::SingleChoice {
            quorum: PercentageThreshold::Percent(Decimal::percent(100)),
        },
        // NOTE: Updating our cw20-base version will cause this to
        // fail. In versions of cw20-base before Feb 15 2022 (the one
        // we use at the time of writing) it was allowed to have an
        // initial balance that repeats for a given address but it
        // would cause miscalculation of the total supply. In this
        // case the total supply is miscomputed to be 4 so this is
        // assumed to have 2 abstain votes out of 4 possible votes.
        Status::Open,
        Some(Uint128::new(10)),
        false,
    )
}

pub fn test_majority_vs_half<F>(do_votes: F)
where
    F: Fn(Vec<TestMultipleChoiceVote>, VotingStrategy, Status, Option<Uint128>, bool),
{
    // Half
    do_votes(
        vec![
            TestMultipleChoiceVote {
                voter: "bluenote".to_string(),
                position: MultipleChoiceVote { option_id: 0 },
                weight: Uint128::new(10),
                should_execute: ShouldExecute::Yes,
            },
            TestMultipleChoiceVote {
                voter: "blue".to_string(),
                position: MultipleChoiceVote { option_id: 0 },
                weight: Uint128::new(10),
                should_execute: ShouldExecute::Yes,
            },
        ],
        VotingStrategy::SingleChoice {
            quorum: PercentageThreshold::Percent(Decimal::percent(50)),
        },
        Status::Passed,
        Some(Uint128::new(40)),
        true,
    );

    // Majority
    do_votes(
        vec![
            TestMultipleChoiceVote {
                voter: "bluenote".to_string(),
                position: MultipleChoiceVote { option_id: 0 },
                weight: Uint128::new(10),
                should_execute: ShouldExecute::Yes,
            },
            TestMultipleChoiceVote {
                voter: "blue".to_string(),
                position: MultipleChoiceVote { option_id: 0 },
                weight: Uint128::new(10),
                should_execute: ShouldExecute::Yes,
            },
        ],
        VotingStrategy::SingleChoice {
            quorum: PercentageThreshold::Majority {},
        },
        Status::Rejected,
        Some(Uint128::new(40)),
        true,
    );
}

pub fn test_pass_exactly_quorum<F>(do_votes: F)
where
    F: Fn(Vec<TestMultipleChoiceVote>, VotingStrategy, Status, Option<Uint128>, bool),
{
    do_votes(
        vec![TestMultipleChoiceVote {
            voter: "bluenote".to_string(),
            position: MultipleChoiceVote { option_id: 0 },
            weight: Uint128::new(60),
            should_execute: ShouldExecute::Yes,
        }],
        VotingStrategy::SingleChoice {
            quorum: PercentageThreshold::Percent(Decimal::percent(60)),
        },
        Status::Passed,
        Some(Uint128::new(100)),
        false,
    );

    // None of the above wins
    do_votes(
        vec![TestMultipleChoiceVote {
            voter: "bluenote".to_string(),
            position: MultipleChoiceVote { option_id: 2 },
            weight: Uint128::new(60),
            should_execute: ShouldExecute::Yes,
        }],
        VotingStrategy::SingleChoice {
            quorum: PercentageThreshold::Percent(Decimal::percent(60)),
        },
        Status::Rejected,
        Some(Uint128::new(100)),
        false,
    );
}

pub fn fuzz_voting<F>(do_votes: F)
where
    F: Fn(Vec<TestMultipleChoiceVote>, VotingStrategy, Status, Option<Uint128>, bool),
{
    let mut rng = rand::thread_rng();
    let dist = rand::distributions::Uniform::<u64>::new(1, 200);
    for _ in 0..10 {
        let zero: Vec<u64> = (0..50).map(|_| rng.sample(dist)).collect();
        let one: Vec<u64> = (0..50).map(|_| rng.sample(dist)).collect();
        let none: Vec<u64> = (0..50).map(|_| rng.sample(dist)).collect();

        let zero_sum: u64 = zero.iter().sum();
        let one_sum: u64 = one.iter().sum();
        let none_sum: u64 = none.iter().sum();

        let mut sums = vec![zero_sum, one_sum, none_sum];
        sums.sort_unstable();

        // If none of the above wins or there is a tie between second and first choice.
        let expected_status: Status = if *sums.last().unwrap() == none_sum || sums[1] == sums[2] {
            Status::Rejected
        } else {
            Status::Passed
        };

        let zero = zero
            .into_iter()
            .enumerate()
            .map(|(idx, weight)| TestMultipleChoiceVote {
                voter: format!("zero_{}", idx),
                position: MultipleChoiceVote { option_id: 0 },
                weight: Uint128::new(weight as u128),
                should_execute: ShouldExecute::Meh,
            });
        let one = one
            .into_iter()
            .enumerate()
            .map(|(idx, weight)| TestMultipleChoiceVote {
                voter: format!("one_{}", idx),
                position: MultipleChoiceVote { option_id: 1 },
                weight: Uint128::new(weight as u128),
                should_execute: ShouldExecute::Meh,
            });

        let none = none
            .into_iter()
            .enumerate()
            .map(|(idx, weight)| TestMultipleChoiceVote {
                voter: format!("none_{}", idx),
                position: MultipleChoiceVote { option_id: 2 },
                weight: Uint128::new(weight as u128),
                should_execute: ShouldExecute::Meh,
            });

        let mut votes = zero.chain(one).chain(none).collect::<Vec<_>>();
        votes.shuffle(&mut rng);

        do_votes(
            votes,
            VotingStrategy::SingleChoice {
                quorum: PercentageThreshold::Majority {},
            },
            expected_status,
            None,
            true,
        );
    }
}

#[test]
fn test_propose() {
    let mut app = App::default();
    let govmod_id = app.store_code(proposal_contract());

    let max_voting_period = cw_utils::Duration::Height(6);
    let quorum = PercentageThreshold::Majority {};

    let voting_strategy = VotingStrategy::SingleChoice { quorum };

    let instantiate = InstantiateMsg {
        max_voting_period,
        only_members_execute: false,
        allow_revoting: false,
        deposit_info: None,
        voting_strategy: voting_strategy.clone(),
        min_voting_period: None,
        close_proposal_on_execution_failure: true,
    };

    let governance_addr = instantiate_with_cw20_balances_governance(
        &mut app,
        govmod_id,
        to_binary(&instantiate).unwrap(),
        None,
    );

    let governance_modules: Vec<ProposalModule> = app
        .wrap()
        .query_wasm_smart(
            governance_addr.clone(),
            &cw_core::msg::QueryMsg::ProposalModules {
                start_after: None,
                limit: None,
            },
        )
        .unwrap();

    assert_eq!(governance_modules.len(), 1);
    let govmod = governance_modules.into_iter().next().unwrap().address;

    // Check that the config has been configured correctly.
    let config: Config = app
        .wrap()
        .query_wasm_smart(govmod.clone(), &QueryMsg::Config {})
        .unwrap();

    let expected = Config {
        max_voting_period,
        only_members_execute: false,
        allow_revoting: false,
        dao: governance_addr,
        deposit_info: None,
        voting_strategy: voting_strategy.clone(),
        min_voting_period: None,
        close_proposal_on_execution_failure: true,
    };

    assert_eq!(config, expected);

    let options = vec![
        MultipleChoiceOption {
            description: "multiple choice option 1".to_string(),
            msgs: None,
        },
        MultipleChoiceOption {
            description: "multiple choice option 1".to_string(),
            msgs: None,
        },
    ];

    let mc_options = MultipleChoiceOptions { options };
    // Create a new proposal.
    app.execute_contract(
        Addr::unchecked(CREATOR_ADDR),
        govmod.clone(),
        &ExecuteMsg::Propose {
            title: "A simple text proposal".to_string(),
            description: "A simple text proposal".to_string(),
            choices: mc_options.clone(),
        },
        &[],
    )
    .unwrap();

    let created: ProposalResponse = app
        .wrap()
        .query_wasm_smart(govmod, &QueryMsg::Proposal { proposal_id: 1 })
        .unwrap();

    let current_block = app.block_info();
    let checked_options = mc_options.into_checked().unwrap();
    let expected = MultipleChoiceProposal {
        title: "A simple text proposal".to_string(),
        description: "A simple text proposal".to_string(),
        proposer: Addr::unchecked(CREATOR_ADDR),
        start_height: current_block.height,
        expiration: max_voting_period.after(&current_block),
        choices: checked_options.options,
        status: Status::Open,
        voting_strategy,
        total_power: Uint128::new(100_000_000),
        votes: MultipleChoiceVotes {
            vote_weights: vec![Uint128::zero(); 3],
        },
        allow_revoting: false,
        deposit_info: None,
        min_voting_period: None,
        created: current_block.time,
        last_updated: current_block.time,
    };

    assert_eq!(created.proposal, expected);
    assert_eq!(created.id, 1u64);
}

#[test]
fn test_propose_wrong_num_choices() {
    let mut app = App::default();
    let govmod_id = app.store_code(proposal_contract());

    let max_voting_period = cw_utils::Duration::Height(6);
    let quorum = PercentageThreshold::Majority {};

    let voting_strategy = VotingStrategy::SingleChoice { quorum };

    let instantiate = InstantiateMsg {
        min_voting_period: None,
        close_proposal_on_execution_failure: true,
        max_voting_period,
        only_members_execute: false,
        allow_revoting: false,
        deposit_info: None,
        voting_strategy: voting_strategy.clone(),
    };

    let governance_addr = instantiate_with_cw20_balances_governance(
        &mut app,
        govmod_id,
        to_binary(&instantiate).unwrap(),
        None,
    );

    let governance_modules: Vec<ProposalModule> = app
        .wrap()
        .query_wasm_smart(
            governance_addr.clone(),
            &cw_core::msg::QueryMsg::ProposalModules {
                start_after: None,
                limit: None,
            },
        )
        .unwrap();

    assert_eq!(governance_modules.len(), 1);
    let govmod = governance_modules.into_iter().next().unwrap().address;

    // Check that the config has been configured correctly.
    let config: Config = app
        .wrap()
        .query_wasm_smart(govmod.clone(), &QueryMsg::Config {})
        .unwrap();

    let expected = Config {
        min_voting_period: None,
        close_proposal_on_execution_failure: true,
        max_voting_period,
        only_members_execute: false,
        allow_revoting: false,
        dao: governance_addr,
        deposit_info: None,
        voting_strategy,
    };

    assert_eq!(config, expected);

    let options = vec![];

    // Create a proposal with less than min choices.
    let mc_options = MultipleChoiceOptions { options };
    let err = app
        .execute_contract(
            Addr::unchecked(CREATOR_ADDR),
            govmod.clone(),
            &ExecuteMsg::Propose {
                title: "A simple text proposal".to_string(),
                description: "A simple text proposal".to_string(),
                choices: mc_options,
            },
            &[],
        )
        .unwrap_err();

    assert!(matches!(
        err.downcast::<ContractError>().unwrap(),
        ContractError::WrongNumberOfChoices {}
    ));

    let options = vec![
        MultipleChoiceOption {
            description: "multiple choice option 1".to_string(),
            msgs: None,
        };
        std::convert::TryInto::try_into(MAX_NUM_CHOICES + 1).unwrap()
    ];

    // Create proposal with more than max choices.

    let mc_options = MultipleChoiceOptions { options };
    // Create a new proposal.
    let err = app
        .execute_contract(
            Addr::unchecked(CREATOR_ADDR),
            govmod,
            &ExecuteMsg::Propose {
                title: "A simple text proposal".to_string(),
                description: "A simple text proposal".to_string(),
                choices: mc_options,
            },
            &[],
        )
        .unwrap_err();

    assert!(matches!(
        err.downcast::<ContractError>().unwrap(),
        ContractError::WrongNumberOfChoices {}
    ));
}

#[test]
fn test_vote_simple() {
    test_simple_votes(do_votes_cw20_balances);
    test_simple_votes(do_votes_cw4_weights);
    test_simple_votes(do_votes_staked_balances)
}

#[test]
fn test_vote_out_of_bounds() {
    test_vote_invalid_option(do_votes_cw20_balances);
    test_vote_invalid_option(do_votes_cw4_weights);
    test_vote_invalid_option(do_votes_staked_balances);
}

#[test]
fn test_no_overflow() {
    test_vote_no_overflow(do_votes_cw20_balances);
    test_vote_no_overflow(do_votes_staked_balances);
    test_vote_no_overflow(do_votes_cw4_weights)
}

#[test]
fn test_quorum_not_met() {
    test_vote_no_overflow(do_votes_cw20_balances);
    test_vote_no_overflow(do_votes_staked_balances);
    test_vote_no_overflow(do_votes_cw4_weights)
}

#[test]
fn test_votes_tied() {
    test_vote_tied_rejected(do_votes_cw20_balances);
    test_vote_tied_rejected(do_votes_staked_balances);
    test_vote_tied_rejected(do_votes_cw4_weights)
}

#[test]
fn test_votes_none_of_the_above() {
    test_vote_none_of_the_above_only(do_votes_cw20_balances);
    test_vote_none_of_the_above_only(do_votes_staked_balances);
    test_vote_none_of_the_above_only(do_votes_cw4_weights)
}

#[test]
fn test_rounding() {
    test_tricky_rounding(do_votes_cw20_balances);
    test_tricky_rounding(do_votes_staked_balances);
    test_tricky_rounding(do_votes_cw4_weights)
}

#[test]
fn test_no_double_vote() {
    test_no_double_votes(do_votes_cw20_balances);
    test_no_double_votes(do_votes_staked_balances);
    test_no_double_votes(do_votes_cw4_weights)
}

#[test]
fn test_majority_half() {
    test_majority_vs_half(do_votes_cw20_balances);
    test_majority_vs_half(do_votes_staked_balances);
    test_majority_vs_half(do_votes_cw4_weights)
}

#[test]
fn test_pass_exact_quorum() {
    test_pass_exactly_quorum(do_votes_cw20_balances);
    test_pass_exactly_quorum(do_votes_staked_balances);
    test_pass_exactly_quorum(do_votes_cw4_weights)
}

#[test]
fn fuzz_votes_cw20_balances() {
    fuzz_voting(do_votes_cw20_balances)
}

#[test]
fn fuzz_votes_cw4_weights() {
    fuzz_voting(do_votes_cw4_weights)
}

#[test]
fn fuzz_votes_staked_balances() {
    fuzz_voting(do_votes_staked_balances)
}

#[test]
fn test_migrate() {
    let mut app = App::default();
    let govmod_id = app.store_code(proposal_contract());

    let msg = InstantiateMsg {
        voting_strategy: VotingStrategy::SingleChoice {
            quorum: PercentageThreshold::Percent(Decimal::percent(10)),
        },
        max_voting_period: Duration::Time(10),
        min_voting_period: None,
        close_proposal_on_execution_failure: true,
        only_members_execute: true,
        allow_revoting: false,
        deposit_info: None,
    };

    let governance_addr = instantiate_with_cw20_balances_governance(
        &mut app,
        govmod_id,
        to_binary(&msg).unwrap(),
        None,
    );
    let governance_modules: Vec<ProposalModule> = app
        .wrap()
        .query_wasm_smart(
            governance_addr.clone(),
            &cw_core::msg::QueryMsg::ProposalModules {
                start_after: None,
                limit: None,
            },
        )
        .unwrap();

    assert_eq!(governance_modules.len(), 1);
    let govmod = governance_modules.into_iter().next().unwrap().address;

    let config: Config = app
        .wrap()
        .query_wasm_smart(govmod.clone(), &QueryMsg::Config {})
        .unwrap();

    app.execute(
        governance_addr,
        CosmosMsg::Wasm(WasmMsg::Migrate {
            contract_addr: govmod.to_string(),
            new_code_id: govmod_id,
            msg: to_binary(&MigrateMsg {}).unwrap(),
        }),
    )
    .unwrap();

    let new_config: Config = app
        .wrap()
        .query_wasm_smart(govmod, &QueryMsg::Config {})
        .unwrap();

    assert_eq!(config, new_config);
}

#[test]
fn test_proposal_count_initialized_to_zero() {
    let mut app = App::default();
    let proposal_id = app.store_code(proposal_contract());
    let msg = InstantiateMsg {
        voting_strategy: VotingStrategy::SingleChoice {
            quorum: PercentageThreshold::Percent(Decimal::percent(10)),
        },
        max_voting_period: Duration::Height(10),
        min_voting_period: None,
        close_proposal_on_execution_failure: true,
        only_members_execute: true,
        allow_revoting: false,
        deposit_info: None,
    };
    let core_addr = instantiate_with_staked_balances_governance(
        &mut app,
        proposal_id,
        to_binary(&msg).unwrap(),
        None,
    );

    let gov_state: cw_core::query::DumpStateResponse = app
        .wrap()
        .query_wasm_smart(core_addr, &cw_core::msg::QueryMsg::DumpState {})
        .unwrap();
    let proposal_modules = gov_state.proposal_modules;

    assert_eq!(proposal_modules.len(), 1);
    let govmod = proposal_modules.into_iter().next().unwrap().address;

    let proposal_count: u64 = app
        .wrap()
        .query_wasm_smart(govmod, &QueryMsg::ProposalCount {})
        .unwrap();

    assert_eq!(proposal_count, 0);
}

#[test]
fn test_no_early_pass_with_min_duration() {
    let mut app = App::default();
    let govmod_id = app.store_code(proposal_contract());
    let msg = InstantiateMsg {
        voting_strategy: VotingStrategy::SingleChoice {
            quorum: PercentageThreshold::Percent(Decimal::percent(10)),
        },
        max_voting_period: Duration::Height(10),
        min_voting_period: Some(Duration::Height(2)),
        only_members_execute: true,
        allow_revoting: false,
        deposit_info: None,
        close_proposal_on_execution_failure: true,
    };

    let core_addr = instantiate_with_staked_balances_governance(
        &mut app,
        govmod_id,
        to_binary(&msg).unwrap(),
        Some(vec![
            Cw20Coin {
                address: "blue".to_string(),
                amount: Uint128::new(10),
            },
            Cw20Coin {
                address: "whale".to_string(),
                amount: Uint128::new(90),
            },
        ]),
    );

    let gov_state: cw_core::query::DumpStateResponse = app
        .wrap()
        .query_wasm_smart(core_addr, &cw_core::msg::QueryMsg::DumpState {})
        .unwrap();
    let proposal_modules = gov_state.proposal_modules;

    assert_eq!(proposal_modules.len(), 1);
    let govmod = proposal_modules.into_iter().next().unwrap().address;

    let options = vec![
        MultipleChoiceOption {
            description: "multiple choice option 1".to_string(),
            msgs: None,
        },
        MultipleChoiceOption {
            description: "multiple choice option 2".to_string(),
            msgs: None,
        },
    ];

    let mc_options = MultipleChoiceOptions { options };

    app.execute_contract(
        Addr::unchecked("whale"),
        govmod.clone(),
        &ExecuteMsg::Propose {
            title: "A simple text proposal".to_string(),
            description: "This is a simple text proposal".to_string(),
            choices: mc_options,
        },
        &[],
    )
    .unwrap();

    // Whale votes which under normal curcumstances would cause the
    // proposal to pass. Because there is a min duration it does not.
    app.execute_contract(
        Addr::unchecked("whale"),
        govmod.clone(),
        &ExecuteMsg::Vote {
            proposal_id: 1,
            vote: MultipleChoiceVote { option_id: 0 },
        },
        &[],
    )
    .unwrap();

    let proposal: ProposalResponse = app
        .wrap()
        .query_wasm_smart(govmod.clone(), &QueryMsg::Proposal { proposal_id: 1 })
        .unwrap();

    assert_eq!(proposal.proposal.status, Status::Open);

    // Let the min voting period pass.
    app.update_block(|b| b.height += 2);

    let proposal: ProposalResponse = app
        .wrap()
        .query_wasm_smart(govmod, &QueryMsg::Proposal { proposal_id: 1 })
        .unwrap();

    assert_eq!(proposal.proposal.status, Status::Passed);
}

#[test]
fn test_propose_with_messages() {
    let mut app = App::default();
    let govmod_id = app.store_code(proposal_contract());
    let msg = InstantiateMsg {
        voting_strategy: VotingStrategy::SingleChoice {
            quorum: PercentageThreshold::Percent(Decimal::percent(10)),
        },
        max_voting_period: Duration::Height(10),
        min_voting_period: None,
        close_proposal_on_execution_failure: true,
        only_members_execute: true,
        allow_revoting: false,
        deposit_info: None,
    };

    let core_addr = instantiate_with_staked_balances_governance(
        &mut app,
        govmod_id,
        to_binary(&msg).unwrap(),
        Some(vec![
            Cw20Coin {
                address: "blue".to_string(),
                amount: Uint128::new(10),
            },
            Cw20Coin {
                address: "whale".to_string(),
                amount: Uint128::new(90),
            },
        ]),
    );

    let gov_state: cw_core::query::DumpStateResponse = app
        .wrap()
        .query_wasm_smart(core_addr, &cw_core::msg::QueryMsg::DumpState {})
        .unwrap();
    let proposal_modules = gov_state.proposal_modules;

    assert_eq!(proposal_modules.len(), 1);
    let govmod = proposal_modules.into_iter().next().unwrap().address;

    let config_msg = ExecuteMsg::UpdateConfig {
        voting_strategy: VotingStrategy::SingleChoice {
            quorum: PercentageThreshold::Majority {},
        },
        min_voting_period: None,
        close_proposal_on_execution_failure: true,
        max_voting_period: cw_utils::Duration::Height(20),
        only_members_execute: false,
        allow_revoting: false,
        dao: "dao".to_string(),
        deposit_info: None,
    };

    let wasm_msg = WasmMsg::Execute {
        contract_addr: govmod.to_string(),
        msg: to_binary(&config_msg).unwrap(),
        funds: vec![],
    };

    let options = vec![
        MultipleChoiceOption {
            description: "multiple choice option 1".to_string(),
            msgs: Some(vec![CosmosMsg::Wasm(wasm_msg)]),
        },
        MultipleChoiceOption {
            description: "multiple choice option 2".to_string(),
            msgs: None,
        },
    ];

    let mc_options = MultipleChoiceOptions { options };

    app.execute_contract(
        Addr::unchecked("whale"),
        govmod.clone(),
        &ExecuteMsg::Propose {
            title: "A simple text proposal".to_string(),
            description: "This is a simple text proposal".to_string(),
            choices: mc_options,
        },
        &[],
    )
    .unwrap();

    app.execute_contract(
        Addr::unchecked("whale"),
        govmod.clone(),
        &ExecuteMsg::Vote {
            proposal_id: 1,
            vote: MultipleChoiceVote { option_id: 0 },
        },
        &[],
    )
    .unwrap();

    let proposal: ProposalResponse = app
        .wrap()
        .query_wasm_smart(govmod.clone(), &QueryMsg::Proposal { proposal_id: 1 })
        .unwrap();

    assert_eq!(proposal.proposal.status, Status::Passed);

    // Execute the proposal and messages
    app.execute_contract(
        Addr::unchecked("blue"),
        govmod.clone(),
        &ExecuteMsg::Execute { proposal_id: 1 },
        &[],
    )
    .unwrap();

    // Check that config was updated by proposal message
    let config: Config = app
        .wrap()
        .query_wasm_smart(govmod, &QueryMsg::Config {})
        .unwrap();
    assert_eq!(config.max_voting_period, Duration::Height(20))
}

#[test]
#[should_panic(
    expected = "min_voting_period and max_voting_period must have the same units (height or time)"
)]
fn test_min_duration_units_missmatch() {
    let mut app = App::default();
    let govmod_id = app.store_code(proposal_contract());
    let msg = InstantiateMsg {
        voting_strategy: VotingStrategy::SingleChoice {
            quorum: PercentageThreshold::Percent(Decimal::percent(10)),
        },
        max_voting_period: Duration::Height(10),
        min_voting_period: Some(Duration::Time(2)),
        only_members_execute: true,
        allow_revoting: false,
        deposit_info: None,
        close_proposal_on_execution_failure: true,
    };
    instantiate_with_staked_balances_governance(
        &mut app,
        govmod_id,
        to_binary(&msg).unwrap(),
        Some(vec![
            Cw20Coin {
                address: "blue".to_string(),
                amount: Uint128::new(10),
            },
            Cw20Coin {
                address: "wale".to_string(),
                amount: Uint128::new(90),
            },
        ]),
    );
}

#[test]
#[should_panic(expected = "Min voting period must be less than or equal to max voting period")]
fn test_min_duration_larger_than_proposal_duration() {
    let mut app = App::default();
    let govmod_id = app.store_code(proposal_contract());
    let msg = InstantiateMsg {
        voting_strategy: VotingStrategy::SingleChoice {
            quorum: PercentageThreshold::Percent(Decimal::percent(10)),
        },
        max_voting_period: Duration::Height(10),
        min_voting_period: Some(Duration::Height(11)),
        only_members_execute: true,
        allow_revoting: false,
        deposit_info: None,
        close_proposal_on_execution_failure: true,
    };
    instantiate_with_staked_balances_governance(
        &mut app,
        govmod_id,
        to_binary(&msg).unwrap(),
        Some(vec![
            Cw20Coin {
                address: "blue".to_string(),
                amount: Uint128::new(10),
            },
            Cw20Coin {
                address: "wale".to_string(),
                amount: Uint128::new(90),
            },
        ]),
    );
}

#[test]
fn test_min_duration_same_as_proposal_duration() {
    let mut app = App::default();
    let govmod_id = app.store_code(proposal_contract());
    let msg = InstantiateMsg {
        voting_strategy: VotingStrategy::SingleChoice {
            quorum: PercentageThreshold::Percent(Decimal::percent(10)),
        },
        max_voting_period: Duration::Time(10),
        min_voting_period: Some(Duration::Time(10)),
        only_members_execute: true,
        allow_revoting: false,
        deposit_info: None,
        close_proposal_on_execution_failure: true,
    };

    let core_addr = instantiate_with_staked_balances_governance(
        &mut app,
        govmod_id,
        to_binary(&msg).unwrap(),
        Some(vec![
            Cw20Coin {
                address: "blue".to_string(),
                amount: Uint128::new(10),
            },
            Cw20Coin {
                address: "whale".to_string(),
                amount: Uint128::new(90),
            },
        ]),
    );

    let gov_state: cw_core::query::DumpStateResponse = app
        .wrap()
        .query_wasm_smart(core_addr, &cw_core::msg::QueryMsg::DumpState {})
        .unwrap();
    let proposal_modules = gov_state.proposal_modules;

    assert_eq!(proposal_modules.len(), 1);
    let govmod = proposal_modules.into_iter().next().unwrap().address;

    let options = vec![
        MultipleChoiceOption {
            description: "multiple choice option 1".to_string(),
            msgs: None,
        },
        MultipleChoiceOption {
            description: "multiple choice option 2".to_string(),
            msgs: None,
        },
    ];

    let mc_options = MultipleChoiceOptions { options };

    app.execute_contract(
        Addr::unchecked("whale"),
        govmod.clone(),
        &ExecuteMsg::Propose {
            title: "A simple text proposal".to_string(),
            description: "This is a simple text proposal".to_string(),
            choices: mc_options,
        },
        &[],
    )
    .unwrap();

    // Whale votes which under normal curcumstances would cause the
    // proposal to pass. Because there is a min duration it does not.
    app.execute_contract(
        Addr::unchecked("whale"),
        govmod.clone(),
        &ExecuteMsg::Vote {
            proposal_id: 1,
            vote: MultipleChoiceVote { option_id: 0 },
        },
        &[],
    )
    .unwrap();

    let proposal: ProposalResponse = app
        .wrap()
        .query_wasm_smart(govmod.clone(), &QueryMsg::Proposal { proposal_id: 1 })
        .unwrap();

    assert_eq!(proposal.proposal.status, Status::Open);

    // someone else can vote none of the above.
    app.execute_contract(
        Addr::unchecked("blue"),
        govmod.clone(),
        &ExecuteMsg::Vote {
            proposal_id: 1,
            vote: MultipleChoiceVote { option_id: 2 },
        },
        &[],
    )
    .unwrap();

    // Let the min voting period pass.
    app.update_block(|b| b.time = b.time.plus_seconds(10));

    let proposal: ProposalResponse = app
        .wrap()
        .query_wasm_smart(govmod, &QueryMsg::Proposal { proposal_id: 1 })
        .unwrap();

    assert_eq!(proposal.proposal.status, Status::Passed);
}

/// Instantiate the contract and use the voting module's token
/// contract as the proposal deposit token.
#[test]
fn test_voting_module_token_proposal_deposit_instantiate() {
    let mut app = App::default();
    let govmod_id = app.store_code(proposal_contract());

    let quorum = PercentageThreshold::Majority {};
    let voting_strategy = VotingStrategy::SingleChoice { quorum };
    let max_voting_period = cw_utils::Duration::Height(6);
    let deposit_info = Some(DepositInfo {
        token: DepositToken::VotingModuleToken {},
        deposit: Uint128::new(1),
        refund_failed_proposals: true,
    });

    let instantiate = InstantiateMsg {
        min_voting_period: None,
        close_proposal_on_execution_failure: true,
        max_voting_period,
        only_members_execute: false,
        allow_revoting: false,
        deposit_info,
        voting_strategy,
    };

    let governance_addr = instantiate_with_cw20_balances_governance(
        &mut app,
        govmod_id,
        to_binary(&instantiate).unwrap(),
        None,
    );

    let gov_state: cw_core::query::DumpStateResponse = app
        .wrap()
        .query_wasm_smart(governance_addr, &cw_core::msg::QueryMsg::DumpState {})
        .unwrap();
    let governance_modules = gov_state.proposal_modules;
    let voting_module = gov_state.voting_module;

    assert_eq!(governance_modules.len(), 1);
    let govmod = governance_modules.into_iter().next().unwrap().address;

    let config: Config = app
        .wrap()
        .query_wasm_smart(govmod, &QueryMsg::Config {})
        .unwrap();
    let expected_token: Addr = app
        .wrap()
        .query_wasm_smart(
            voting_module,
            &cw_core_interface::voting::Query::TokenContract {},
        )
        .unwrap();

    assert_eq!(
        config.deposit_info,
        Some(CheckedDepositInfo {
            token: expected_token,
            deposit: Uint128::new(1),
            refund_failed_proposals: true
        })
    )
}

// Instantiate the contract and use a cw20 unrealated to the voting
// module for the proposal deposit.
#[test]
fn test_different_token_proposal_deposit() {
    let mut app = App::default();
    let govmod_id = app.store_code(proposal_contract());
    let cw20_id = app.store_code(cw20_contract());
    let cw20_addr = app
        .instantiate_contract(
            cw20_id,
            Addr::unchecked(CREATOR_ADDR),
            &cw20_base::msg::InstantiateMsg {
                name: "OAD OAD".to_string(),
                symbol: "OAD".to_string(),
                decimals: 6,
                initial_balances: vec![],
                mint: None,
                marketing: None,
            },
            &[],
            "random-cw20",
            None,
        )
        .unwrap();

    let quorum = PercentageThreshold::Percent(Decimal::percent(10));
    let voting_strategy = VotingStrategy::SingleChoice { quorum };
    let max_voting_period = cw_utils::Duration::Height(6);
    let instantiate = InstantiateMsg {
        min_voting_period: None,
        close_proposal_on_execution_failure: true,
        max_voting_period,
        only_members_execute: false,
        allow_revoting: false,
        deposit_info: Some(DepositInfo {
            token: DepositToken::Token {
                address: cw20_addr.to_string(),
            },
            deposit: Uint128::new(1),
            refund_failed_proposals: true,
        }),
        voting_strategy,
    };

    instantiate_with_cw20_balances_governance(
        &mut app,
        govmod_id,
        to_binary(&instantiate).unwrap(),
        None,
    );
}

/// Try to instantiate the governance module with a non-cw20 as its
/// proposal deposit token. This should error as the `TokenInfo {}`
/// query ought to fail.
#[test]
#[should_panic(expected = "Error parsing into type cw20_balance_voting::msg::QueryMsg")]
fn test_bad_token_proposal_deposit() {
    let mut app = App::default();
    let govmod_id = app.store_code(proposal_contract());
    let cw20_id = app.store_code(cw20_contract());
    let votemod_id = app.store_code(cw20_balances_voting());

    let votemod_addr = app
        .instantiate_contract(
            votemod_id,
            Addr::unchecked(CREATOR_ADDR),
            &cw20_balance_voting::msg::InstantiateMsg {
                token_info: cw20_balance_voting::msg::TokenInfo::New {
                    code_id: cw20_id,
                    label: "DAO DAO governance token".to_string(),
                    name: "DAO".to_string(),
                    symbol: "DAO".to_string(),
                    decimals: 6,
                    initial_balances: vec![Cw20Coin {
                        address: CREATOR_ADDR.to_string(),
                        amount: Uint128::new(1),
                    }],
                    marketing: None,
                },
            },
            &[],
            "random-vote-module",
            None,
        )
        .unwrap();

    let deposit_info = Some(DepositInfo {
        token: DepositToken::Token {
            address: votemod_addr.to_string(),
        },
        deposit: Uint128::new(1),
        refund_failed_proposals: true,
    });

    let quorum = PercentageThreshold::Percent(Decimal::percent(10));
    let voting_strategy = VotingStrategy::SingleChoice { quorum };
    let max_voting_period = cw_utils::Duration::Height(6);
    let instantiate = InstantiateMsg {
        min_voting_period: None,
        close_proposal_on_execution_failure: true,
        max_voting_period,
        only_members_execute: false,
        allow_revoting: false,
        deposit_info,
        voting_strategy,
    };

    instantiate_with_cw20_balances_governance(
        &mut app,
        govmod_id,
        to_binary(&instantiate).unwrap(),
        None,
    );
}

#[test]
fn test_take_proposal_deposit() {
    let mut app = App::default();
    let govmod_id = app.store_code(proposal_contract());

    let quorum = PercentageThreshold::Percent(Decimal::percent(10));
    let voting_strategy = VotingStrategy::SingleChoice { quorum };
    let max_voting_period = cw_utils::Duration::Height(6);
    let deposit_info = Some(DepositInfo {
        token: DepositToken::VotingModuleToken {},
        deposit: Uint128::new(1),
        refund_failed_proposals: true,
    });

    let instantiate = InstantiateMsg {
        min_voting_period: None,
        close_proposal_on_execution_failure: true,
        max_voting_period,
        only_members_execute: false,
        allow_revoting: false,
        deposit_info,
        voting_strategy,
    };

    let governance_addr = instantiate_with_cw20_balances_governance(
        &mut app,
        govmod_id,
        to_binary(&instantiate).unwrap(),
        Some(vec![Cw20Coin {
            address: "blue".to_string(),
            amount: Uint128::new(2),
        }]),
    );

    let gov_state: cw_core::query::DumpStateResponse = app
        .wrap()
        .query_wasm_smart(governance_addr, &cw_core::msg::QueryMsg::DumpState {})
        .unwrap();
    let governance_modules = gov_state.proposal_modules;

    assert_eq!(governance_modules.len(), 1);
    let govmod = governance_modules.into_iter().next().unwrap().address;

    let govmod_config: Config = app
        .wrap()
        .query_wasm_smart(govmod.clone(), &QueryMsg::Config {})
        .unwrap();
    let CheckedDepositInfo {
        token,
        deposit,
        refund_failed_proposals,
    } = govmod_config.deposit_info.unwrap();
    assert!(refund_failed_proposals);
    assert_eq!(deposit, Uint128::new(1));

    let options = vec![
        MultipleChoiceOption {
            description: "multiple choice option 1".to_string(),
            msgs: None,
        },
        MultipleChoiceOption {
            description: "multiple choice option 2".to_string(),
            msgs: None,
        },
    ];

    let mc_options = MultipleChoiceOptions { options };

    // This should fail because we have not created an allowance for
    // the proposal deposit.
    app.execute_contract(
        Addr::unchecked("blue"),
        govmod.clone(),
        &ExecuteMsg::Propose {
            title: "A simple text proposal".to_string(),
            description: "This is a simple text proposal".to_string(),
            choices: mc_options.clone(),
        },
        &[],
    )
    .unwrap_err();

    // Allow a proposal deposit.
    app.execute_contract(
        Addr::unchecked("blue"),
        token.clone(),
        &cw20_base::msg::ExecuteMsg::IncreaseAllowance {
            spender: govmod.to_string(),
            amount: Uint128::new(1),
            expires: None,
        },
        &[],
    )
    .unwrap();

    // Now we can create a proposal.
    app.execute_contract(
        Addr::unchecked("blue"),
        govmod,
        &ExecuteMsg::Propose {
            title: "A simple text proposal".to_string(),
            description: "This is a simple text proposal".to_string(),
            choices: mc_options,
        },
        &[],
    )
    .unwrap();

    // Check that our balance was deducted.
    let balance: cw20::BalanceResponse = app
        .wrap()
        .query_wasm_smart(
            token,
            &cw20::Cw20QueryMsg::Balance {
                address: "blue".to_string(),
            },
        )
        .unwrap();
    assert_eq!(balance.balance, Uint128::new(1))
}

#[test]
fn test_deposit_return_on_execute() {
    // Will create a proposal and execute it, one token will be
    // deposited to create said proposal, expectation is that the
    // token is then returned once the proposal is executed.
    let (mut app, governance_addr) = do_test_votes_cw20_balances(
        vec![TestMultipleChoiceVote {
            voter: "blue".to_string(),
            position: MultipleChoiceVote { option_id: 0 },
            weight: Uint128::new(10),
            should_execute: ShouldExecute::Yes,
        }],
        VotingStrategy::SingleChoice {
            quorum: PercentageThreshold::Majority {},
        },
        Status::Passed,
        None,
        Some(DepositInfo {
            token: DepositToken::VotingModuleToken {},
            deposit: Uint128::new(1),
            refund_failed_proposals: false,
        }),
        true,
    );

    let gov_state: cw_core::query::DumpStateResponse = app
        .wrap()
        .query_wasm_smart(governance_addr, &cw_core::msg::QueryMsg::DumpState {})
        .unwrap();
    let governance_modules = gov_state.proposal_modules;

    assert_eq!(governance_modules.len(), 1);
    let govmod = governance_modules.into_iter().next().unwrap().address;

    let govmod_config: Config = app
        .wrap()
        .query_wasm_smart(govmod.clone(), &QueryMsg::Config {})
        .unwrap();
    let CheckedDepositInfo { token, .. } = govmod_config.deposit_info.unwrap();
    let balance: cw20::BalanceResponse = app
        .wrap()
        .query_wasm_smart(
            token.clone(),
            &cw20::Cw20QueryMsg::Balance {
                address: "blue".to_string(),
            },
        )
        .unwrap();

    // Proposal has not been executed so deposit has not been
    // refunded.
    assert_eq!(balance.balance, Uint128::new(9));

    // Execute the proposal, this should cause the deposit to be
    // refunded.
    app.execute_contract(
        Addr::unchecked("blue"),
        govmod,
        &ExecuteMsg::Execute { proposal_id: 1 },
        &[],
    )
    .unwrap();

    let balance: cw20::BalanceResponse = app
        .wrap()
        .query_wasm_smart(
            token,
            &cw20::Cw20QueryMsg::Balance {
                address: "blue".to_string(),
            },
        )
        .unwrap();

    // Proposal has been executed so deposit has been refunded.
    assert_eq!(balance.balance, Uint128::new(10));
}

#[test]
fn test_deposit_return_zero() {
    // Test that balance does not change when deposit is zero.
    let deposit_info = Some(DepositInfo {
        token: DepositToken::VotingModuleToken {},
        deposit: Uint128::new(0),
        refund_failed_proposals: false,
    });

    let (mut app, governance_addr) = do_test_votes_cw20_balances(
        vec![TestMultipleChoiceVote {
            voter: "blue".to_string(),
            position: MultipleChoiceVote { option_id: 0 },
            weight: Uint128::new(10),
            should_execute: ShouldExecute::Yes,
        }],
        VotingStrategy::SingleChoice {
            quorum: PercentageThreshold::Majority {},
        },
        Status::Passed,
        None,
        deposit_info,
        true,
    );

    let gov_state: cw_core::query::DumpStateResponse = app
        .wrap()
        .query_wasm_smart(governance_addr, &cw_core::msg::QueryMsg::DumpState {})
        .unwrap();
    let governance_modules = gov_state.proposal_modules;

    assert_eq!(governance_modules.len(), 1);
    let govmod = governance_modules.into_iter().next().unwrap().address;

    let govmod_config: Config = app
        .wrap()
        .query_wasm_smart(govmod.clone(), &QueryMsg::Config {})
        .unwrap();
    let CheckedDepositInfo { token, .. } = govmod_config.deposit_info.unwrap();

    // Execute the proposal
    app.execute_contract(
        Addr::unchecked("blue"),
        govmod,
        &ExecuteMsg::Execute { proposal_id: 1 },
        &[],
    )
    .unwrap();

    let balance: cw20::BalanceResponse = app
        .wrap()
        .query_wasm_smart(
            token,
            &cw20::Cw20QueryMsg::Balance {
                address: "blue".to_string(),
            },
        )
        .unwrap();

    // Proposal has been executed so deposit has been 'refunded'.
    assert_eq!(balance.balance, Uint128::new(10));
}

#[test]
fn test_query_list_votes() {
    let (app, governance_addr) = do_test_votes_cw20_balances(
        vec![
            TestMultipleChoiceVote {
                voter: "blue".to_string(),
                position: MultipleChoiceVote { option_id: 0 },
                weight: Uint128::new(10),
                should_execute: ShouldExecute::Yes,
            },
            TestMultipleChoiceVote {
                voter: "note".to_string(),
                position: MultipleChoiceVote { option_id: 1 },
                weight: Uint128::new(20),
                should_execute: ShouldExecute::Yes,
            },
        ],
        VotingStrategy::SingleChoice {
            quorum: PercentageThreshold::Majority {},
        },
        Status::Passed,
        None,
        None,
        true,
    );

    let gov_state: cw_core::query::DumpStateResponse = app
        .wrap()
        .query_wasm_smart(governance_addr, &cw_core::msg::QueryMsg::DumpState {})
        .unwrap();
    let governance_modules = gov_state.proposal_modules;

    assert_eq!(governance_modules.len(), 1);
    let govmod = governance_modules.into_iter().next().unwrap().address;

    let list_votes: VoteListResponse = app
        .wrap()
        .query_wasm_smart(
            govmod,
            &QueryMsg::ListVotes {
                proposal_id: 1,
                start_after: None,
                limit: None,
            },
        )
        .unwrap();

    let expected = vec![
        VoteInfo {
            voter: Addr::unchecked("blue"),
            vote: MultipleChoiceVote { option_id: 0 },
            power: Uint128::new(10),
        },
        VoteInfo {
            voter: Addr::unchecked("note"),
            vote: MultipleChoiceVote { option_id: 1 },
            power: Uint128::new(20),
        },
    ];

    assert_eq!(list_votes.votes, expected)
}

#[test]
fn test_invalid_quorum() {
    // Create a proposal that will be rejected
    let (_app, _governance_addr) = do_test_votes_cw20_balances(
        vec![TestMultipleChoiceVote {
            voter: "blue".to_string(),
            position: MultipleChoiceVote { option_id: 2 },
            weight: Uint128::new(10),
            should_execute: ShouldExecute::Yes,
        }],
        VotingStrategy::SingleChoice {
            quorum: PercentageThreshold::Percent(Decimal::from_ratio(1u128, 10u128)),
        },
        Status::Rejected,
        None,
        None,
        true,
    );
}

#[test]
fn test_cant_vote_executed_or_closed() {
    // Create a proposal that will be rejected
    let (mut app, governance_addr) = do_test_votes_cw20_balances(
        vec![TestMultipleChoiceVote {
            voter: "blue".to_string(),
            position: MultipleChoiceVote { option_id: 2 },
            weight: Uint128::new(10),
            should_execute: ShouldExecute::Yes,
        }],
        VotingStrategy::SingleChoice {
            quorum: PercentageThreshold::Majority {},
        },
        Status::Rejected,
        None,
        None,
        true,
    );

    let gov_state: cw_core::query::DumpStateResponse = app
        .wrap()
        .query_wasm_smart(governance_addr, &cw_core::msg::QueryMsg::DumpState {})
        .unwrap();
    let governance_modules = gov_state.proposal_modules;

    assert_eq!(governance_modules.len(), 1);
    let govmod = governance_modules.into_iter().next().unwrap().address;

    // Close the proposal
    app.execute_contract(
        Addr::unchecked("blue"),
        govmod.clone(),
        &ExecuteMsg::Close { proposal_id: 1 },
        &[],
    )
    .unwrap();

    // Try to vote, should error
    app.execute_contract(
        Addr::unchecked("blue"),
        govmod.clone(),
        &ExecuteMsg::Vote {
            proposal_id: 1,
            vote: MultipleChoiceVote { option_id: 0 },
        },
        &[],
    )
    .unwrap_err();

    // Create a proposal that will pass
    let (mut app, _governance_addr) = do_test_votes_cw20_balances(
        vec![TestMultipleChoiceVote {
            voter: "blue".to_string(),
            position: MultipleChoiceVote { option_id: 0 },
            weight: Uint128::new(10),
            should_execute: ShouldExecute::Yes,
        }],
        VotingStrategy::SingleChoice {
            quorum: PercentageThreshold::Majority {},
        },
        Status::Passed,
        None,
        None,
        true,
    );

    // Execute the proposal
    app.execute_contract(
        Addr::unchecked("blue"),
        govmod.clone(),
        &ExecuteMsg::Execute { proposal_id: 1 },
        &[],
    )
    .unwrap();

    // Try to vote, should error
    app.execute_contract(
        Addr::unchecked("blue"),
        govmod,
        &ExecuteMsg::Vote {
            proposal_id: 1,
            vote: MultipleChoiceVote { option_id: 0 },
        },
        &[],
    )
    .unwrap_err();
}

#[test]
fn test_cant_propose_zero_power() {
    let mut app = App::default();
    let govmod_id = app.store_code(proposal_contract());
    let quorum = PercentageThreshold::Percent(Decimal::percent(10));
    let voting_strategy = VotingStrategy::SingleChoice { quorum };
    let max_voting_period = cw_utils::Duration::Height(6);
    let instantiate = InstantiateMsg {
        min_voting_period: None,
        close_proposal_on_execution_failure: true,
        max_voting_period,
        only_members_execute: false,
        allow_revoting: false,
        deposit_info: Some(DepositInfo {
            token: DepositToken::VotingModuleToken {},
            deposit: Uint128::new(1),
            refund_failed_proposals: true,
        }),
        voting_strategy,
    };

    let core_addr = instantiate_with_cw20_balances_governance(
        &mut app,
        govmod_id,
        to_binary(&instantiate).unwrap(),
        Some(vec![
            Cw20Coin {
                address: "blue".to_string(),
                amount: Uint128::new(1),
            },
            Cw20Coin {
                address: "blue2".to_string(),
                amount: Uint128::new(10),
            },
        ]),
    );

    let gov_state: cw_core::query::DumpStateResponse = app
        .wrap()
        .query_wasm_smart(core_addr, &cw_core::msg::QueryMsg::DumpState {})
        .unwrap();
    let proposal_modules = gov_state.proposal_modules;

    assert_eq!(proposal_modules.len(), 1);
    let govmod = proposal_modules.into_iter().next().unwrap().address;

    let options = vec![
        MultipleChoiceOption {
            description: "multiple choice option 1".to_string(),
            msgs: None,
        },
        MultipleChoiceOption {
            description: "multiple choice option 2".to_string(),
            msgs: None,
        },
    ];

    let mc_options = MultipleChoiceOptions { options };

    let config: Config = app
        .wrap()
        .query_wasm_smart(govmod.clone(), &QueryMsg::Config {})
        .unwrap();
    if let Some(CheckedDepositInfo {
        ref token, deposit, ..
    }) = config.deposit_info
    {
        app.execute_contract(
            Addr::unchecked("blue"),
            token.clone(),
            &cw20_base::msg::ExecuteMsg::IncreaseAllowance {
                spender: govmod.to_string(),
                amount: deposit,
                expires: None,
            },
            &[],
        )
        .unwrap();
    }

    // Blue proposes
    app.execute_contract(
        Addr::unchecked("blue"),
        govmod.clone(),
        &ExecuteMsg::Propose {
            title: "A simple text proposal".to_string(),
            description: "A simple text proposal".to_string(),
            choices: mc_options.clone(),
        },
        &[],
    )
    .unwrap();

    // Should fail as blue's balance is now 0
    let err = app
        .execute_contract(
            Addr::unchecked("blue"),
            govmod,
            &ExecuteMsg::Propose {
                title: "A simple text proposal".to_string(),
                description: "A simple text proposal".to_string(),
                choices: mc_options,
            },
            &[],
        )
        .unwrap_err();

    assert!(matches!(
        err.downcast().unwrap(),
        ContractError::MustHaveVotingPower {}
    ))
}

#[test]
fn test_cant_vote_not_registered() {
    let (mut app, governance_addr) = do_test_votes_cw20_balances(
        vec![TestMultipleChoiceVote {
            voter: "blue".to_string(),
            position: MultipleChoiceVote { option_id: 2 },
            weight: Uint128::new(10),
            should_execute: ShouldExecute::Yes,
        }],
        VotingStrategy::SingleChoice {
            quorum: PercentageThreshold::Majority {},
        },
        Status::Open,
        Some(Uint128::new(100)),
        Some(DepositInfo {
            token: DepositToken::VotingModuleToken {},
            deposit: Uint128::new(1),
            refund_failed_proposals: true,
        }),
        false,
    );

    let gov_state: cw_core::query::DumpStateResponse = app
        .wrap()
        .query_wasm_smart(governance_addr, &cw_core::msg::QueryMsg::DumpState {})
        .unwrap();
    let governance_modules = gov_state.proposal_modules;

    assert_eq!(governance_modules.len(), 1);
    let govmod = governance_modules.into_iter().next().unwrap().address;

    // Should error as blue2 is not registered to vote
    let err = app
        .execute_contract(
            Addr::unchecked("blue2"),
            govmod,
            &ExecuteMsg::Vote {
                proposal_id: 1,
                vote: MultipleChoiceVote { option_id: 0 },
            },
            &[],
        )
        .unwrap_err();

    assert!(matches!(
        err.downcast().unwrap(),
        ContractError::NotRegistered {}
    ))
}

#[test]
fn test_cant_execute_not_member() {
    // Create proposal with only_members_execute: true
    let mut app = App::default();
    let govmod_id = app.store_code(proposal_contract());

    let max_voting_period = cw_utils::Duration::Height(6);
    let quorum = PercentageThreshold::Majority {};

    let voting_strategy = VotingStrategy::SingleChoice { quorum };

    let instantiate = InstantiateMsg {
        min_voting_period: None,
        close_proposal_on_execution_failure: true,
        max_voting_period,
        only_members_execute: true,
        allow_revoting: false,
        deposit_info: None,
        voting_strategy,
    };

    let governance_addr = instantiate_with_cw20_balances_governance(
        &mut app,
        govmod_id,
        to_binary(&instantiate).unwrap(),
        Some(vec![Cw20Coin {
            address: "blue".to_string(),
            amount: Uint128::new(10),
        }]),
    );

    let governance_modules: Vec<ProposalModule> = app
        .wrap()
        .query_wasm_smart(
            governance_addr.clone(),
            &cw_core::msg::QueryMsg::ProposalModules {
                start_after: None,
                limit: None,
            },
        )
        .unwrap();

    assert_eq!(governance_modules.len(), 1);

    let gov_state: cw_core::query::DumpStateResponse = app
        .wrap()
        .query_wasm_smart(governance_addr, &cw_core::msg::QueryMsg::DumpState {})
        .unwrap();
    let governance_modules = gov_state.proposal_modules;

    assert_eq!(governance_modules.len(), 1);
    let govmod = governance_modules.into_iter().next().unwrap().address;

    // Create proposal
    let options = vec![
        MultipleChoiceOption {
            description: "multiple choice option 1".to_string(),
            msgs: None,
        },
        MultipleChoiceOption {
            description: "multiple choice option 2".to_string(),
            msgs: None,
        },
    ];

    let mc_options = MultipleChoiceOptions { options };

    app.execute_contract(
        Addr::unchecked("blue"),
        govmod.clone(),
        &ExecuteMsg::Propose {
            title: "A simple text proposal".to_string(),
            description: "A simple text proposal".to_string(),
            choices: mc_options,
        },
        &[],
    )
    .unwrap();

    // Proposal should pass after this vote
    app.execute_contract(
        Addr::unchecked("blue"),
        govmod.clone(),
        &ExecuteMsg::Vote {
            proposal_id: 1,
            vote: MultipleChoiceVote { option_id: 0 },
        },
        &[],
    )
    .unwrap();

    // Execute should error as blue2 is not a member
    let err = app
        .execute_contract(
            Addr::unchecked("blue2"),
            govmod,
            &ExecuteMsg::Execute { proposal_id: 1 },
            &[],
        )
        .unwrap_err();

    assert!(matches!(
        err.downcast().unwrap(),
        ContractError::Unauthorized {}
    ))
}

#[test]
fn test_close_open_proposal() {
    let (mut app, governance_addr) = do_test_votes_cw20_balances(
        vec![TestMultipleChoiceVote {
            voter: "blue".to_string(),
            position: MultipleChoiceVote { option_id: 2 },
            weight: Uint128::new(10),
            should_execute: ShouldExecute::Yes,
        }],
        VotingStrategy::SingleChoice {
            quorum: PercentageThreshold::Majority {},
        },
        Status::Open,
        Some(Uint128::new(100)),
        Some(DepositInfo {
            token: DepositToken::VotingModuleToken {},
            deposit: Uint128::new(1),
            refund_failed_proposals: true,
        }),
        false,
    );

    let gov_state: cw_core::query::DumpStateResponse = app
        .wrap()
        .query_wasm_smart(governance_addr, &cw_core::msg::QueryMsg::DumpState {})
        .unwrap();
    let governance_modules = gov_state.proposal_modules;

    assert_eq!(governance_modules.len(), 1);
    let govmod = governance_modules.into_iter().next().unwrap().address;

    // Close the proposal, this should error as the proposal is still
    // open and not expired.
    app.execute_contract(
        Addr::unchecked("blue"),
        govmod.clone(),
        &ExecuteMsg::Close { proposal_id: 1 },
        &[],
    )
    .unwrap_err();

    // Make the proposal expire.
    app.update_block(|block| block.height += 10);

    // Close the proposal, this should work as the proposal is now
    // open and expired.
    app.execute_contract(
        Addr::unchecked("blue"),
        govmod.clone(),
        &ExecuteMsg::Close { proposal_id: 1 },
        &[],
    )
    .unwrap();

    // Check that a refund was issued.
    let govmod_config: Config = app
        .wrap()
        .query_wasm_smart(govmod, &QueryMsg::Config {})
        .unwrap();
    let CheckedDepositInfo { token, .. } = govmod_config.deposit_info.unwrap();
    let balance: cw20::BalanceResponse = app
        .wrap()
        .query_wasm_smart(
            token,
            &cw20::Cw20QueryMsg::Balance {
                address: "blue".to_string(),
            },
        )
        .unwrap();

    // Proposal been closed so deposit has been
    // refunded.
    assert_eq!(balance.balance, Uint128::new(10));
}

#[test]
fn test_no_refund_failed_proposal() {
    let (mut app, governance_addr) = do_test_votes_cw20_balances(
        vec![TestMultipleChoiceVote {
            voter: "blue".to_string(),
            position: MultipleChoiceVote { option_id: 2 },
            weight: Uint128::new(10),
            should_execute: ShouldExecute::Yes,
        }],
        VotingStrategy::SingleChoice {
            quorum: PercentageThreshold::Majority {},
        },
        Status::Open,
        Some(Uint128::new(100)),
        Some(DepositInfo {
            token: DepositToken::VotingModuleToken {},
            deposit: Uint128::new(1),
            refund_failed_proposals: false,
        }),
        false,
    );

    let gov_state: cw_core::query::DumpStateResponse = app
        .wrap()
        .query_wasm_smart(governance_addr, &cw_core::msg::QueryMsg::DumpState {})
        .unwrap();
    let governance_modules = gov_state.proposal_modules;

    assert_eq!(governance_modules.len(), 1);
    let govmod = governance_modules.into_iter().next().unwrap().address;

    // Make the proposal expire.
    app.update_block(|block| block.height += 10);

    // Close the proposal, this should work as the proposal is now
    // open and expired.
    app.execute_contract(
        Addr::unchecked("blue"),
        govmod.clone(),
        &ExecuteMsg::Close { proposal_id: 1 },
        &[],
    )
    .unwrap();

    // Check that a refund was issued.
    let govmod_config: Config = app
        .wrap()
        .query_wasm_smart(govmod, &QueryMsg::Config {})
        .unwrap();
    let CheckedDepositInfo { token, .. } = govmod_config.deposit_info.unwrap();
    let balance: cw20::BalanceResponse = app
        .wrap()
        .query_wasm_smart(
            token,
            &cw20::Cw20QueryMsg::Balance {
                address: "blue".to_string(),
            },
        )
        .unwrap();

    // No refund should have been issued.
    assert_eq!(balance.balance, Uint128::new(9));
}

#[test]
fn test_zero_deposit() {
    do_test_votes_cw20_balances(
        vec![TestMultipleChoiceVote {
            voter: "blue".to_string(),
            position: MultipleChoiceVote { option_id: 0 },
            weight: Uint128::new(10),
            should_execute: ShouldExecute::Yes,
        }],
        VotingStrategy::SingleChoice {
            quorum: PercentageThreshold::Majority {},
        },
        Status::Passed,
        None,
        Some(DepositInfo {
            token: DepositToken::VotingModuleToken {},
            deposit: Uint128::new(0),
            refund_failed_proposals: false,
        }),
        true,
    );
}

#[test]
fn test_deposit_return_on_close() {
    let quorum = PercentageThreshold::Percent(Decimal::percent(10));
    let voting_strategy = VotingStrategy::SingleChoice { quorum };

    let (mut app, governance_addr) = do_test_votes_cw20_balances(
        vec![TestMultipleChoiceVote {
            voter: "blue".to_string(),
            position: MultipleChoiceVote { option_id: 2 },
            weight: Uint128::new(10),
            should_execute: ShouldExecute::Yes,
        }],
        voting_strategy,
        Status::Rejected,
        None,
        Some(DepositInfo {
            token: DepositToken::VotingModuleToken {},
            deposit: Uint128::new(1),
            refund_failed_proposals: true,
        }),
        false,
    );
    let gov_state: cw_core::query::DumpStateResponse = app
        .wrap()
        .query_wasm_smart(governance_addr, &cw_core::msg::QueryMsg::DumpState {})
        .unwrap();
    let governance_modules = gov_state.proposal_modules;

    assert_eq!(governance_modules.len(), 1);
    let govmod = governance_modules.into_iter().next().unwrap().address;

    let govmod_config: Config = app
        .wrap()
        .query_wasm_smart(govmod.clone(), &QueryMsg::Config {})
        .unwrap();
    let CheckedDepositInfo { token, .. } = govmod_config.deposit_info.unwrap();
    let balance: cw20::BalanceResponse = app
        .wrap()
        .query_wasm_smart(
            token.clone(),
            &cw20::Cw20QueryMsg::Balance {
                address: "blue".to_string(),
            },
        )
        .unwrap();

    // Proposal has not been closed so deposit has not been
    // refunded.
    assert_eq!(balance.balance, Uint128::new(9));

    // Close the proposal, this should cause the deposit to be
    // refunded.
    app.execute_contract(
        Addr::unchecked("blue"),
        govmod,
        &ExecuteMsg::Close { proposal_id: 1 },
        &[],
    )
    .unwrap();

    let balance: cw20::BalanceResponse = app
        .wrap()
        .query_wasm_smart(
            token,
            &cw20::Cw20QueryMsg::Balance {
                address: "blue".to_string(),
            },
        )
        .unwrap();

    // Proposal has been closed so deposit has been refunded.
    assert_eq!(balance.balance, Uint128::new(10));
}

#[test]
fn test_execute_expired_proposal() {
    let mut app = App::default();
    let govmod_id = app.store_code(proposal_contract());
    let quorum = PercentageThreshold::Percent(Decimal::percent(10));
    let voting_strategy = VotingStrategy::SingleChoice { quorum };
    let max_voting_period = cw_utils::Duration::Height(6);
    let instantiate = InstantiateMsg {
        min_voting_period: None,
        close_proposal_on_execution_failure: true,
        max_voting_period,
        only_members_execute: false,
        allow_revoting: false,
        deposit_info: None,
        voting_strategy,
    };

    let core_addr = instantiate_with_staked_balances_governance(
        &mut app,
        govmod_id,
        to_binary(&instantiate).unwrap(),
        Some(vec![
            Cw20Coin {
                address: "blue".to_string(),
                amount: Uint128::new(10),
            },
            Cw20Coin {
                address: "inactive".to_string(),
                amount: Uint128::new(90),
            },
        ]),
    );

    let gov_state: cw_core::query::DumpStateResponse = app
        .wrap()
        .query_wasm_smart(core_addr, &cw_core::msg::QueryMsg::DumpState {})
        .unwrap();
    let proposal_modules = gov_state.proposal_modules;

    assert_eq!(proposal_modules.len(), 1);
    let govmod = proposal_modules.into_iter().next().unwrap().address;

    let options = vec![
        MultipleChoiceOption {
            description: "multiple choice option 1".to_string(),
            msgs: None,
        },
        MultipleChoiceOption {
            description: "multiple choice option 2".to_string(),
            msgs: None,
        },
    ];

    let mc_options = MultipleChoiceOptions { options };

    app.execute_contract(
        Addr::unchecked("blue"),
        govmod.clone(),
        &ExecuteMsg::Propose {
            title: "A simple text proposal".to_string(),
            description: "A simple text proposal".to_string(),
            choices: mc_options,
        },
        &[],
    )
    .unwrap();

    app.execute_contract(
        Addr::unchecked("blue"),
        govmod.clone(),
        &ExecuteMsg::Vote {
            proposal_id: 1,
            vote: MultipleChoiceVote { option_id: 0 },
        },
        &[],
    )
    .unwrap();

    // Proposal has now reached quorum but should not be passed.
    let proposal: ProposalResponse = app
        .wrap()
        .query_wasm_smart(govmod.clone(), &QueryMsg::Proposal { proposal_id: 1 })
        .unwrap();
    assert_eq!(proposal.proposal.status, Status::Open);

    // Expire the proposal. It should now be passed as quorum was reached.
    app.update_block(|b| b.height += 10);

    let proposal: ProposalResponse = app
        .wrap()
        .query_wasm_smart(govmod.clone(), &QueryMsg::Proposal { proposal_id: 1 })
        .unwrap();
    assert_eq!(proposal.proposal.status, Status::Passed);

    // Try to close the proposal. This should fail as the proposal is
    // passed.
    app.execute_contract(
        Addr::unchecked("blue"),
        govmod.clone(),
        &ExecuteMsg::Close { proposal_id: 1 },
        &[],
    )
    .unwrap_err();

    // Check that we can execute the proposal despite the fact that it
    // is technically expired.
    app.execute_contract(
        Addr::unchecked("blue"),
        govmod.clone(),
        &ExecuteMsg::Execute { proposal_id: 1 },
        &[],
    )
    .unwrap();

    // Can't execute more than once.
    app.execute_contract(
        Addr::unchecked("blue"),
        govmod.clone(),
        &ExecuteMsg::Execute { proposal_id: 1 },
        &[],
    )
    .unwrap_err();

    let proposal: ProposalResponse = app
        .wrap()
        .query_wasm_smart(govmod, &QueryMsg::Proposal { proposal_id: 1 })
        .unwrap();
    assert_eq!(proposal.proposal.status, Status::Executed);
}

#[test]
fn test_update_config() {
    let (mut app, governance_addr) = do_test_votes_cw20_balances(
        vec![TestMultipleChoiceVote {
            voter: "blue".to_string(),
            position: MultipleChoiceVote { option_id: 0 },
            weight: Uint128::new(10),
            should_execute: ShouldExecute::Yes,
        }],
        VotingStrategy::SingleChoice {
            quorum: PercentageThreshold::Majority {},
        },
        Status::Passed,
        None,
        Some(DepositInfo {
            token: DepositToken::VotingModuleToken {},
            deposit: Uint128::new(1),
            refund_failed_proposals: false,
        }),
        false,
    );

    let gov_state: cw_core::query::DumpStateResponse = app
        .wrap()
        .query_wasm_smart(governance_addr, &cw_core::msg::QueryMsg::DumpState {})
        .unwrap();
    let governance_modules = gov_state.proposal_modules;

    assert_eq!(governance_modules.len(), 1);
    let govmod = governance_modules.into_iter().next().unwrap().address;

    let govmod_config: Config = app
        .wrap()
        .query_wasm_smart(govmod.clone(), &QueryMsg::Config {})
        .unwrap();

    assert_eq!(
        govmod_config.voting_strategy,
        VotingStrategy::SingleChoice {
            quorum: PercentageThreshold::Majority {}
        }
    );

    let dao = govmod_config.dao;

    // Attempt to update the config from a non-dao address. This
    // should fail as it is unauthorized.
    app.execute_contract(
        Addr::unchecked("wrong"),
        govmod.clone(),
        &ExecuteMsg::UpdateConfig {
            voting_strategy: VotingStrategy::SingleChoice {
                quorum: PercentageThreshold::Majority {},
            },
            min_voting_period: None,
            close_proposal_on_execution_failure: true,
            max_voting_period: cw_utils::Duration::Height(10),
            only_members_execute: false,
            allow_revoting: false,
            dao: dao.to_string(),
            deposit_info: None,
        },
        &[],
    )
    .unwrap_err();

    // Update the config from the DAO address. This should succeed.
    app.execute_contract(
        dao.clone(),
        govmod.clone(),
        &ExecuteMsg::UpdateConfig {
            voting_strategy: VotingStrategy::SingleChoice {
                quorum: PercentageThreshold::Majority {},
            },
            min_voting_period: None,
            close_proposal_on_execution_failure: true,
            max_voting_period: cw_utils::Duration::Height(10),
            only_members_execute: false,
            allow_revoting: false,
            dao: Addr::unchecked(CREATOR_ADDR).to_string(),
            deposit_info: None,
        },
        &[],
    )
    .unwrap();

    let govmod_config: Config = app
        .wrap()
        .query_wasm_smart(govmod.clone(), &QueryMsg::Config {})
        .unwrap();

    let expected = Config {
        voting_strategy: VotingStrategy::SingleChoice {
            quorum: PercentageThreshold::Majority {},
        },
        min_voting_period: None,
        close_proposal_on_execution_failure: true,
        max_voting_period: cw_utils::Duration::Height(10),
        only_members_execute: false,
        allow_revoting: false,
        dao: Addr::unchecked(CREATOR_ADDR),
        deposit_info: None,
    };
    assert_eq!(govmod_config, expected);

    // As we have changed the DAO address updating the config using
    // the original one should now fail.
    app.execute_contract(
        dao,
        govmod,
        &ExecuteMsg::UpdateConfig {
            voting_strategy: VotingStrategy::SingleChoice {
                quorum: PercentageThreshold::Majority {},
            },
            min_voting_period: None,
            close_proposal_on_execution_failure: true,
            max_voting_period: cw_utils::Duration::Height(10),
            only_members_execute: false,
            allow_revoting: false,
            dao: Addr::unchecked(CREATOR_ADDR).to_string(),
            deposit_info: None,
        },
        &[],
    )
    .unwrap_err();
}

#[test]
fn test_no_return_if_no_refunds() {
    let (mut app, governance_addr) = do_test_votes_cw20_balances(
        vec![TestMultipleChoiceVote {
            voter: "blue".to_string(),
            position: MultipleChoiceVote { option_id: 2 },
            weight: Uint128::new(10),
            should_execute: ShouldExecute::Yes,
        }],
        VotingStrategy::SingleChoice {
            quorum: PercentageThreshold::Majority {},
        },
        Status::Rejected,
        None,
        Some(DepositInfo {
            token: DepositToken::VotingModuleToken {},
            deposit: Uint128::new(1),
            refund_failed_proposals: false,
        }),
        true,
    );
    let gov_state: cw_core::query::DumpStateResponse = app
        .wrap()
        .query_wasm_smart(governance_addr, &cw_core::msg::QueryMsg::DumpState {})
        .unwrap();
    let governance_modules = gov_state.proposal_modules;

    assert_eq!(governance_modules.len(), 1);
    let govmod = governance_modules.into_iter().next().unwrap().address;

    let govmod_config: Config = app
        .wrap()
        .query_wasm_smart(govmod.clone(), &QueryMsg::Config {})
        .unwrap();
    let CheckedDepositInfo { token, .. } = govmod_config.deposit_info.unwrap();

    // Close the proposal, this should cause the deposit to be
    // refunded.
    app.execute_contract(
        Addr::unchecked("blue"),
        govmod,
        &ExecuteMsg::Close { proposal_id: 1 },
        &[],
    )
    .unwrap();

    let balance: cw20::BalanceResponse = app
        .wrap()
        .query_wasm_smart(
            token,
            &cw20::Cw20QueryMsg::Balance {
                address: "blue".to_string(),
            },
        )
        .unwrap();

    // Proposal has been closed but deposit has not been refunded.
    assert_eq!(balance.balance, Uint128::new(9));
}

#[test]
fn test_query_list_proposals() {
    let mut app = App::default();
    let govmod_id = app.store_code(proposal_contract());
    let quorum = PercentageThreshold::Majority {};
    let voting_strategy = VotingStrategy::SingleChoice { quorum };
    let max_voting_period = cw_utils::Duration::Height(6);
    let instantiate = InstantiateMsg {
        min_voting_period: None,
        close_proposal_on_execution_failure: true,
        max_voting_period,
        only_members_execute: false,
        allow_revoting: false,
        deposit_info: None,
        voting_strategy: voting_strategy.clone(),
    };
    let gov_addr = instantiate_with_cw20_balances_governance(
        &mut app,
        govmod_id,
        to_binary(&instantiate).unwrap(),
        Some(vec![Cw20Coin {
            address: CREATOR_ADDR.to_string(),
            amount: Uint128::new(100),
        }]),
    );

    let gov_modules: Vec<ProposalModule> = app
        .wrap()
        .query_wasm_smart(
            gov_addr,
            &cw_core::msg::QueryMsg::ProposalModules {
                start_after: None,
                limit: None,
            },
        )
        .unwrap();
    assert_eq!(gov_modules.len(), 1);

    let govmod = gov_modules.into_iter().next().unwrap().address;

    let options = vec![
        MultipleChoiceOption {
            description: "multiple choice option 1".to_string(),
            msgs: None,
        },
        MultipleChoiceOption {
            description: "multiple choice option 2".to_string(),
            msgs: None,
        },
    ];

    let mc_options = MultipleChoiceOptions { options };

    for _i in 1..10 {
        app.execute_contract(
            Addr::unchecked(CREATOR_ADDR),
            govmod.clone(),
            &ExecuteMsg::Propose {
                title: "A simple text proposal".to_string(),
                description: "A simple text proposal".to_string(),
                choices: mc_options.clone(),
            },
            &[],
        )
        .unwrap();
    }

    let proposals_forward: ProposalListResponse = app
        .wrap()
        .query_wasm_smart(
            govmod.clone(),
            &QueryMsg::ListProposals {
                start_after: None,
                limit: None,
            },
        )
        .unwrap();
    let mut proposals_backward: ProposalListResponse = app
        .wrap()
        .query_wasm_smart(
            govmod.clone(),
            &QueryMsg::ReverseProposals {
                start_before: None,
                limit: None,
            },
        )
        .unwrap();

    proposals_backward.proposals.reverse();

    assert_eq!(proposals_forward.proposals, proposals_backward.proposals);
    let checked_options = mc_options.into_checked().unwrap();
    let current_block = app.block_info();
    let expected = ProposalResponse {
        id: 1,
        proposal: MultipleChoiceProposal {
            title: "A simple text proposal".to_string(),
            description: "A simple text proposal".to_string(),
            proposer: Addr::unchecked(CREATOR_ADDR),
            start_height: current_block.height,
            expiration: max_voting_period.after(&current_block),
            choices: checked_options.options.clone(),
            status: Status::Open,
            voting_strategy: voting_strategy.clone(),
            total_power: Uint128::new(100),
            votes: MultipleChoiceVotes {
                vote_weights: vec![Uint128::zero(); 3],
            },
            allow_revoting: false,
            deposit_info: None,
            min_voting_period: None,
            created: current_block.time,
            last_updated: current_block.time,
        },
    };
    assert_eq!(proposals_forward.proposals[0], expected);

    // Get proposals (3, 5]
    let proposals_forward: ProposalListResponse = app
        .wrap()
        .query_wasm_smart(
            govmod.clone(),
            &QueryMsg::ListProposals {
                start_after: Some(3),
                limit: Some(2),
            },
        )
        .unwrap();
    let mut proposals_backward: ProposalListResponse = app
        .wrap()
        .query_wasm_smart(
            govmod,
            &QueryMsg::ReverseProposals {
                start_before: Some(6),
                limit: Some(2),
            },
        )
        .unwrap();

    let expected = ProposalResponse {
        id: 4,
        proposal: MultipleChoiceProposal {
            title: "A simple text proposal".to_string(),
            description: "A simple text proposal".to_string(),
            proposer: Addr::unchecked(CREATOR_ADDR),
            start_height: current_block.height,
            expiration: max_voting_period.after(&current_block),
            choices: checked_options.options,
            status: Status::Open,
            voting_strategy,
            total_power: Uint128::new(100),
            votes: MultipleChoiceVotes {
                vote_weights: vec![Uint128::zero(); 3],
            },
            allow_revoting: false,
            deposit_info: None,
            min_voting_period: None,
            created: current_block.time,
            last_updated: current_block.time,
        },
    };
    assert_eq!(proposals_forward.proposals[0], expected);
    assert_eq!(proposals_backward.proposals[1], expected);

    proposals_backward.proposals.reverse();
    assert_eq!(proposals_forward.proposals, proposals_backward.proposals);
}

#[test]
fn test_hooks() {
    let mut app = App::default();
    let govmod_id = app.store_code(proposal_contract());

    let quorum = PercentageThreshold::Majority {};
    let voting_strategy = VotingStrategy::SingleChoice { quorum };
    let max_voting_period = cw_utils::Duration::Height(6);
    let instantiate = InstantiateMsg {
        min_voting_period: None,
        close_proposal_on_execution_failure: true,
        max_voting_period,
        only_members_execute: false,
        allow_revoting: false,
        deposit_info: None,
        voting_strategy,
    };

    let governance_addr = instantiate_with_cw20_balances_governance(
        &mut app,
        govmod_id,
        to_binary(&instantiate).unwrap(),
        None,
    );
    let governance_modules: Vec<ProposalModule> = app
        .wrap()
        .query_wasm_smart(
            governance_addr,
            &cw_core::msg::QueryMsg::ProposalModules {
                start_after: None,
                limit: None,
            },
        )
        .unwrap();

    assert_eq!(governance_modules.len(), 1);
    let govmod = governance_modules.into_iter().next().unwrap().address;

    let govmod_config: Config = app
        .wrap()
        .query_wasm_smart(govmod.clone(), &QueryMsg::Config {})
        .unwrap();
    let dao = govmod_config.dao;

    // Expect no hooks
    let hooks: HooksResponse = app
        .wrap()
        .query_wasm_smart(govmod.clone(), &QueryMsg::ProposalHooks {})
        .unwrap();
    assert_eq!(hooks.hooks.len(), 0);

    let hooks: HooksResponse = app
        .wrap()
        .query_wasm_smart(govmod.clone(), &QueryMsg::VoteHooks {})
        .unwrap();
    assert_eq!(hooks.hooks.len(), 0);

    let msg = ExecuteMsg::AddProposalHook {
        address: "some_addr".to_string(),
    };

    // Expect error as sender is not DAO
    let _err = app
        .execute_contract(Addr::unchecked(CREATOR_ADDR), govmod.clone(), &msg, &[])
        .unwrap_err();

    // Expect success as sender is now DAO
    let _res = app
        .execute_contract(dao.clone(), govmod.clone(), &msg, &[])
        .unwrap();

    let hooks: HooksResponse = app
        .wrap()
        .query_wasm_smart(govmod.clone(), &QueryMsg::ProposalHooks {})
        .unwrap();
    assert_eq!(hooks.hooks.len(), 1);

    // Expect error as hook is already set
    let _err = app
        .execute_contract(dao.clone(), govmod.clone(), &msg, &[])
        .unwrap_err();

    // Expect error as hook does not exist
    let _err = app
        .execute_contract(
            dao.clone(),
            govmod.clone(),
            &ExecuteMsg::RemoveProposalHook {
                address: "not_exist".to_string(),
            },
            &[],
        )
        .unwrap_err();

    let msg = ExecuteMsg::RemoveProposalHook {
        address: "some_addr".to_string(),
    };

    // Expect error as sender is not DAO
    let _err = app
        .execute_contract(Addr::unchecked(CREATOR_ADDR), govmod.clone(), &msg, &[])
        .unwrap_err();

    // Expect success
    let _res = app
        .execute_contract(dao.clone(), govmod.clone(), &msg, &[])
        .unwrap();

    let msg = ExecuteMsg::AddVoteHook {
        address: "some_addr".to_string(),
    };

    // Expect error as sender is not DAO
    let _err = app
        .execute_contract(Addr::unchecked(CREATOR_ADDR), govmod.clone(), &msg, &[])
        .unwrap_err();

    // Expect success as sender is now DAO
    let _res = app
        .execute_contract(dao.clone(), govmod.clone(), &msg, &[])
        .unwrap();

    let hooks: HooksResponse = app
        .wrap()
        .query_wasm_smart(govmod.clone(), &QueryMsg::VoteHooks {})
        .unwrap();
    assert_eq!(hooks.hooks.len(), 1);

    // Expect error as hook is already set
    let _err = app
        .execute_contract(dao.clone(), govmod.clone(), &msg, &[])
        .unwrap_err();

    // Expect error as hook does not exist
    let _err = app
        .execute_contract(
            dao.clone(),
            govmod.clone(),
            &ExecuteMsg::RemoveVoteHook {
                address: "not_exist".to_string(),
            },
            &[],
        )
        .unwrap_err();

    let msg = ExecuteMsg::RemoveVoteHook {
        address: "some_addr".to_string(),
    };

    // Expect error as sender is not DAO
    let _err = app
        .execute_contract(Addr::unchecked(CREATOR_ADDR), govmod.clone(), &msg, &[])
        .unwrap_err();

    // Expect success
    let _res = app.execute_contract(dao, govmod, &msg, &[]).unwrap();
}

#[test]
fn test_active_threshold_absolute() {
    let mut app = App::default();
    let govmod_id = app.store_code(proposal_contract());

    let quorum = PercentageThreshold::Majority {};
    let voting_strategy = VotingStrategy::SingleChoice { quorum };
    let max_voting_period = cw_utils::Duration::Height(6);
    let instantiate = InstantiateMsg {
        min_voting_period: None,
        close_proposal_on_execution_failure: true,
        max_voting_period,
        only_members_execute: false,
        allow_revoting: false,
        deposit_info: None,
        voting_strategy,
    };

    let governance_addr = instantiate_with_staking_active_threshold(
        &mut app,
        govmod_id,
        to_binary(&instantiate).unwrap(),
        None,
        Some(ActiveThreshold::AbsoluteCount {
            count: Uint128::new(100),
        }),
    );
    let governance_modules: Vec<ProposalModule> = app
        .wrap()
        .query_wasm_smart(
            governance_addr,
            &cw_core::msg::QueryMsg::ProposalModules {
                start_after: None,
                limit: None,
            },
        )
        .unwrap();

    assert_eq!(governance_modules.len(), 1);
    let govmod = governance_modules.into_iter().next().unwrap().address;

    let govmod_config: Config = app
        .wrap()
        .query_wasm_smart(govmod.clone(), &QueryMsg::Config {})
        .unwrap();
    let dao = govmod_config.dao;
    let voting_module: Addr = app
        .wrap()
        .query_wasm_smart(dao, &cw_core::msg::QueryMsg::VotingModule {})
        .unwrap();
    let staking_contract: Addr = app
        .wrap()
        .query_wasm_smart(
            voting_module.clone(),
            &cw20_staked_balance_voting::msg::QueryMsg::StakingContract {},
        )
        .unwrap();
    let token_contract: Addr = app
        .wrap()
        .query_wasm_smart(
            voting_module,
            &cw_core_interface::voting::Query::TokenContract {},
        )
        .unwrap();

    let options = vec![
        MultipleChoiceOption {
            description: "multiple choice option 1".to_string(),
            msgs: None,
        },
        MultipleChoiceOption {
            description: "multiple choice option 2".to_string(),
            msgs: None,
        },
    ];

    let mc_options = MultipleChoiceOptions { options };

    // Try and create a proposal, will fail as inactive
    let _err = app
        .execute_contract(
            Addr::unchecked(CREATOR_ADDR),
            govmod.clone(),
            &crate::msg::ExecuteMsg::Propose {
                title: "A simple text proposal".to_string(),
                description: "This is a simple text proposal".to_string(),
                choices: mc_options.clone(),
            },
            &[],
        )
        .unwrap_err();

    // Stake enough tokens
    let msg = cw20::Cw20ExecuteMsg::Send {
        contract: staking_contract.to_string(),
        amount: Uint128::new(100),
        msg: to_binary(&cw20_stake::msg::ReceiveMsg::Stake {}).unwrap(),
    };
    app.execute_contract(Addr::unchecked(CREATOR_ADDR), token_contract, &msg, &[])
        .unwrap();
    app.update_block(next_block);

    // Try and create a proposal, will now succeed as enough tokens are staked
    let _res = app
        .execute_contract(
            Addr::unchecked(CREATOR_ADDR),
            govmod.clone(),
            &crate::msg::ExecuteMsg::Propose {
                title: "A simple text proposal".to_string(),
                description: "This is a simple text proposal".to_string(),
                choices: mc_options.clone(),
            },
            &[],
        )
        .unwrap();

    // Unstake some tokens to make it inactive again
    let msg = cw20_stake::msg::ExecuteMsg::Unstake {
        amount: Uint128::new(50),
    };
    app.execute_contract(Addr::unchecked(CREATOR_ADDR), staking_contract, &msg, &[])
        .unwrap();
    app.update_block(next_block);

    // Try and create a proposal, will fail as no longer active
    let _err = app
        .execute_contract(
            Addr::unchecked(CREATOR_ADDR),
            govmod,
            &crate::msg::ExecuteMsg::Propose {
                title: "A simple text proposal".to_string(),
                description: "This is a simple text proposal".to_string(),
                choices: mc_options,
            },
            &[],
        )
        .unwrap_err();
}

#[test]
fn test_active_threshold_percent() {
    let mut app = App::default();
    let govmod_id = app.store_code(proposal_contract());
    let quorum = PercentageThreshold::Majority {};
    let voting_strategy = VotingStrategy::SingleChoice { quorum };
    let max_voting_period = cw_utils::Duration::Height(6);
    let instantiate = InstantiateMsg {
        min_voting_period: None,
        close_proposal_on_execution_failure: true,
        max_voting_period,
        only_members_execute: false,
        allow_revoting: false,
        deposit_info: None,
        voting_strategy,
    };

    // 20% needed to be active, 20% of 100000000 is 20000000
    let governance_addr = instantiate_with_staking_active_threshold(
        &mut app,
        govmod_id,
        to_binary(&instantiate).unwrap(),
        None,
        Some(ActiveThreshold::Percentage {
            percent: Decimal::percent(20),
        }),
    );
    let governance_modules: Vec<ProposalModule> = app
        .wrap()
        .query_wasm_smart(
            governance_addr,
            &cw_core::msg::QueryMsg::ProposalModules {
                start_after: None,
                limit: None,
            },
        )
        .unwrap();

    assert_eq!(governance_modules.len(), 1);
    let govmod = governance_modules.into_iter().next().unwrap().address;

    let govmod_config: Config = app
        .wrap()
        .query_wasm_smart(govmod.clone(), &QueryMsg::Config {})
        .unwrap();
    let dao = govmod_config.dao;
    let voting_module: Addr = app
        .wrap()
        .query_wasm_smart(dao, &cw_core::msg::QueryMsg::VotingModule {})
        .unwrap();
    let staking_contract: Addr = app
        .wrap()
        .query_wasm_smart(
            voting_module.clone(),
            &cw20_staked_balance_voting::msg::QueryMsg::StakingContract {},
        )
        .unwrap();
    let token_contract: Addr = app
        .wrap()
        .query_wasm_smart(
            voting_module,
            &cw_core_interface::voting::Query::TokenContract {},
        )
        .unwrap();

    let options = vec![
        MultipleChoiceOption {
            description: "multiple choice option 1".to_string(),
            msgs: None,
        },
        MultipleChoiceOption {
            description: "multiple choice option 2".to_string(),
            msgs: None,
        },
    ];

    let mc_options = MultipleChoiceOptions { options };

    // Try and create a proposal, will fail as inactive
    let _res = app
        .execute_contract(
            Addr::unchecked(CREATOR_ADDR),
            govmod.clone(),
            &ExecuteMsg::Propose {
                title: "A simple text proposal".to_string(),
                description: "A simple text proposal".to_string(),
                choices: mc_options.clone(),
            },
            &[],
        )
        .unwrap_err();

    // Stake enough tokens
    let msg = cw20::Cw20ExecuteMsg::Send {
        contract: staking_contract.to_string(),
        amount: Uint128::new(20000000),
        msg: to_binary(&cw20_stake::msg::ReceiveMsg::Stake {}).unwrap(),
    };
    app.execute_contract(Addr::unchecked(CREATOR_ADDR), token_contract, &msg, &[])
        .unwrap();
    app.update_block(next_block);

    // Try and create a proposal, will now succeed as enough tokens are staked
    let _res = app
        .execute_contract(
            Addr::unchecked(CREATOR_ADDR),
            govmod.clone(),
            &ExecuteMsg::Propose {
                title: "A simple text proposal".to_string(),
                description: "A simple text proposal".to_string(),
                choices: mc_options.clone(),
            },
            &[],
        )
        .unwrap();

    // Unstake some tokens to make it inactive again
    let msg = cw20_stake::msg::ExecuteMsg::Unstake {
        amount: Uint128::new(1000),
    };
    app.execute_contract(Addr::unchecked(CREATOR_ADDR), staking_contract, &msg, &[])
        .unwrap();
    app.update_block(next_block);

    // Try and create a proposal, will fail as no longer active
    let _res = app
        .execute_contract(
            Addr::unchecked(CREATOR_ADDR),
            govmod,
            &ExecuteMsg::Propose {
                title: "A simple text proposal".to_string(),
                description: "A simple text proposal".to_string(),
                choices: mc_options,
            },
            &[],
        )
        .unwrap_err();
}

#[test]
fn test_active_threshold_none() {
    let mut app = App::default();
    let govmod_id = app.store_code(proposal_contract());
    let quorum = PercentageThreshold::Majority {};
    let voting_strategy = VotingStrategy::SingleChoice { quorum };
    let max_voting_period = cw_utils::Duration::Height(6);
    let instantiate = InstantiateMsg {
        min_voting_period: None,
        close_proposal_on_execution_failure: true,
        max_voting_period,
        only_members_execute: false,
        allow_revoting: false,
        deposit_info: None,
        voting_strategy,
    };

    let governance_addr = instantiate_with_staking_active_threshold(
        &mut app,
        govmod_id,
        to_binary(&instantiate).unwrap(),
        None,
        None,
    );
    let governance_modules: Vec<ProposalModule> = app
        .wrap()
        .query_wasm_smart(
            governance_addr,
            &cw_core::msg::QueryMsg::ProposalModules {
                start_after: None,
                limit: None,
            },
        )
        .unwrap();

    assert_eq!(governance_modules.len(), 1);
    let govmod = governance_modules.into_iter().next().unwrap().address;

    let govmod_config: Config = app
        .wrap()
        .query_wasm_smart(govmod.clone(), &QueryMsg::Config {})
        .unwrap();
    let dao = govmod_config.dao;
    let voting_module: Addr = app
        .wrap()
        .query_wasm_smart(dao, &cw_core::msg::QueryMsg::VotingModule {})
        .unwrap();
    let staking_contract: Addr = app
        .wrap()
        .query_wasm_smart(
            voting_module.clone(),
            &cw20_staked_balance_voting::msg::QueryMsg::StakingContract {},
        )
        .unwrap();
    let token_contract: Addr = app
        .wrap()
        .query_wasm_smart(
            voting_module,
            &cw_core_interface::voting::Query::TokenContract {},
        )
        .unwrap();

    // Stake some tokens so we can propose
    let msg = cw20::Cw20ExecuteMsg::Send {
        contract: staking_contract.to_string(),
        amount: Uint128::new(2000),
        msg: to_binary(&cw20_stake::msg::ReceiveMsg::Stake {}).unwrap(),
    };
    app.execute_contract(Addr::unchecked(CREATOR_ADDR), token_contract, &msg, &[])
        .unwrap();
    app.update_block(next_block);

    let options = vec![
        MultipleChoiceOption {
            description: "multiple choice option 1".to_string(),
            msgs: None,
        },
        MultipleChoiceOption {
            description: "multiple choice option 2".to_string(),
            msgs: None,
        },
    ];

    let mc_options = MultipleChoiceOptions { options };

    // Try and create a proposal, will succeed as no threshold
    let _res = app
        .execute_contract(
            Addr::unchecked(CREATOR_ADDR),
            govmod,
            &ExecuteMsg::Propose {
                title: "A simple text proposal".to_string(),
                description: "A simple text proposal".to_string(),
                choices: mc_options.clone(),
            },
            &[],
        )
        .unwrap();

    // Now try with balance voting to test when IsActive is not implemented
    // on the contract
    let _threshold = Threshold::AbsolutePercentage {
        percentage: PercentageThreshold::Majority {},
    };
    let _max_voting_period = cw_utils::Duration::Height(6);

    let governance_addr = instantiate_with_cw20_balances_governance(
        &mut app,
        govmod_id,
        to_binary(&instantiate).unwrap(),
        None,
    );
    let governance_modules: Vec<ProposalModule> = app
        .wrap()
        .query_wasm_smart(
            governance_addr,
            &cw_core::msg::QueryMsg::ProposalModules {
                start_after: None,
                limit: None,
            },
        )
        .unwrap();

    assert_eq!(governance_modules.len(), 1);
    let govmod = governance_modules.into_iter().next().unwrap().address;

    // Try and create a proposal, will succeed as IsActive is not implemented
    let _res = app
        .execute_contract(
            Addr::unchecked(CREATOR_ADDR),
            govmod,
            &ExecuteMsg::Propose {
                title: "A simple text proposal".to_string(),
                description: "A simple text proposal".to_string(),
                choices: mc_options,
            },
            &[],
        )
        .unwrap();
}

/// Basic test for revoting on prop-multiple
#[test]
fn test_revoting() {
    let mut app = App::default();
    let govmod_id = app.store_code(proposal_contract());
    let core_addr = instantiate_with_staked_balances_governance(
        &mut app,
        govmod_id,
        to_binary(&InstantiateMsg {
            min_voting_period: None,
            max_voting_period: Duration::Height(6),
            only_members_execute: false,
            allow_revoting: true,
            deposit_info: None,
            voting_strategy: VotingStrategy::SingleChoice {
                quorum: PercentageThreshold::Majority {},
            },
            close_proposal_on_execution_failure: false,
        })
        .unwrap(),
        Some(vec![
            Cw20Coin {
                address: "a-1".to_string(),
                amount: Uint128::new(100_000_000),
            },
            Cw20Coin {
                address: "a-2".to_string(),
                amount: Uint128::new(100_000_000),
            },
        ]),
    );

    let governance_modules: Vec<ProposalModule> = app
        .wrap()
        .query_wasm_smart(
            core_addr,
            &cw_core::msg::QueryMsg::ProposalModules {
                start_after: None,
                limit: None,
            },
        )
        .unwrap();
    let proposal_module = governance_modules.into_iter().next().unwrap().address;

    let options = vec![
        MultipleChoiceOption {
            description: "multiple choice option 1".to_string(),
            msgs: None,
        },
        MultipleChoiceOption {
            description: "multiple choice option 2".to_string(),
            msgs: None,
        },
    ];
    let mc_options = MultipleChoiceOptions { options };

    // Create a basic proposal with 2 options
    app.execute_contract(
        Addr::unchecked("a-1"),
        proposal_module.clone(),
        &ExecuteMsg::Propose {
            title: "A simple text proposal".to_string(),
            description: "A simple text proposal".to_string(),
            choices: mc_options,
        },
        &[],
    )
    .unwrap();

    // a-1 votes, vote_weights: [100_000_000, 0]
    app.execute_contract(
        Addr::unchecked("a-1"),
        proposal_module.clone(),
        &ExecuteMsg::Vote {
            proposal_id: 1,
            vote: MultipleChoiceVote { option_id: 0 },
        },
        &[],
    )
    .unwrap();

    // a-2 votes, vote_weights: [100_000_000, 100_000_000]
    app.execute_contract(
        Addr::unchecked("a-2"),
        proposal_module.clone(),
        &ExecuteMsg::Vote {
            proposal_id: 1,
            vote: MultipleChoiceVote { option_id: 1 },
        },
        &[],
    )
    .unwrap();

    // Time passes..
    app.update_block(|b| b.height += 2);

    // Assert that both vote options have equal vote weights at some block
    let proposal: ProposalResponse = app
        .wrap()
        .query_wasm_smart(
            proposal_module.clone(),
            &QueryMsg::Proposal { proposal_id: 1 },
        )
        .unwrap();
    assert_eq!(proposal.proposal.status, Status::Open);
    assert_eq!(
        proposal.proposal.votes.vote_weights[0],
        Uint128::new(100_000_000),
    );
    assert_eq!(
        proposal.proposal.votes.vote_weights[1],
        Uint128::new(100_000_000),
    );

    // More time passes..
    app.update_block(|b| b.height += 3);

    // Last moment a-2 has a change of mind,
    // votes shift to [200_000_000, 0]
    app.execute_contract(
        Addr::unchecked("a-2"),
        proposal_module.clone(),
        &ExecuteMsg::Vote {
            proposal_id: 1,
            vote: MultipleChoiceVote { option_id: 0 },
        },
        &[],
    )
    .unwrap();

    app.update_block(next_block);

    // Assert that revote succeeded
    let proposal: ProposalResponse = app
        .wrap()
        .query_wasm_smart(proposal_module, &QueryMsg::Proposal { proposal_id: 1 })
        .unwrap();
    assert_eq!(proposal.proposal.status, Status::Passed);
    assert_eq!(
        proposal.proposal.votes.vote_weights[0],
        Uint128::new(200_000_000),
    );
    assert_eq!(proposal.proposal.votes.vote_weights[1], Uint128::new(0),);
}

/// Tests that revoting is stored at a per-proposal level.
/// Proposals created while revoting is enabled should not
/// have it disabled if a config change turns if off.
#[test]
fn test_allow_revoting_config_changes() {
    let mut app = App::default();
    let govmod_id = app.store_code(proposal_contract());
    let core_addr = instantiate_with_staked_balances_governance(
        &mut app,
        govmod_id,
        to_binary(&InstantiateMsg {
            min_voting_period: None,
            max_voting_period: Duration::Height(6),
            only_members_execute: false,
            allow_revoting: true,
            deposit_info: None,
            voting_strategy: VotingStrategy::SingleChoice {
                quorum: PercentageThreshold::Majority {},
            },
            close_proposal_on_execution_failure: false,
        })
        .unwrap(),
        Some(vec![
            Cw20Coin {
                address: "a-1".to_string(),
                amount: Uint128::new(100_000_000),
            },
            Cw20Coin {
                address: "a-2".to_string(),
                amount: Uint128::new(100_000_000),
            },
        ]),
    );

    let governance_modules: Vec<ProposalModule> = app
        .wrap()
        .query_wasm_smart(
            core_addr.clone(),
            &cw_core::msg::QueryMsg::ProposalModules {
                start_after: None,
                limit: None,
            },
        )
        .unwrap();
    let proposal_module = governance_modules.into_iter().next().unwrap().address;

    let options = vec![
        MultipleChoiceOption {
            description: "multiple choice option 1".to_string(),
            msgs: None,
        },
        MultipleChoiceOption {
            description: "multiple choice option 2".to_string(),
            msgs: None,
        },
    ];
    let mc_options = MultipleChoiceOptions { options };

    // Create a basic proposal with 2 options that allows revoting
    app.execute_contract(
        Addr::unchecked("a-1"),
        proposal_module.clone(),
        &ExecuteMsg::Propose {
            title: "A simple text proposal".to_string(),
            description: "A simple text proposal".to_string(),
            choices: mc_options.clone(),
        },
        &[],
    )
    .unwrap();

    // Disable revoting
    app.execute_contract(
        core_addr.clone(),
        proposal_module.clone(),
        &ExecuteMsg::UpdateConfig {
            min_voting_period: None,
            max_voting_period: Duration::Height(6),
            only_members_execute: false,
            allow_revoting: false,
            dao: core_addr.to_string(),
            deposit_info: None,
            voting_strategy: VotingStrategy::SingleChoice {
                quorum: PercentageThreshold::Majority {},
            },
            close_proposal_on_execution_failure: false,
        },
        &[],
    )
    .unwrap();

    // Assert that proposal_id: 1 still allows revoting
    let proposal: ProposalResponse = app
        .wrap()
        .query_wasm_smart(
            proposal_module.clone(),
            &QueryMsg::Proposal { proposal_id: 1 },
        )
        .unwrap();
    assert!(proposal.proposal.allow_revoting);

    app.execute_contract(
        Addr::unchecked("a-1"),
        proposal_module.clone(),
        &ExecuteMsg::Vote {
            proposal_id: 1,
            vote: MultipleChoiceVote { option_id: 0 },
        },
        &[],
    )
    .unwrap();
    app.execute_contract(
        Addr::unchecked("a-1"),
        proposal_module.clone(),
        &ExecuteMsg::Vote {
            proposal_id: 1,
            vote: MultipleChoiceVote { option_id: 1 },
        },
        &[],
    )
    .unwrap();

    // New proposals should not allow revoting
    app.execute_contract(
        Addr::unchecked("a-2"),
        proposal_module.clone(),
        &ExecuteMsg::Propose {
            title: "A very complex text proposal".to_string(),
            description: "A very complex text proposal".to_string(),
            choices: mc_options,
        },
        &[],
    )
    .unwrap();

    app.execute_contract(
        Addr::unchecked("a-2"),
        proposal_module.clone(),
        &ExecuteMsg::Vote {
            proposal_id: 2,
            vote: MultipleChoiceVote { option_id: 0 },
        },
        &[],
    )
    .unwrap();

    let err: ContractError = app
        .execute_contract(
            Addr::unchecked("a-2"),
            proposal_module,
            &ExecuteMsg::Vote {
                proposal_id: 2,
                vote: MultipleChoiceVote { option_id: 1 },
            },
            &[],
        )
        .unwrap_err()
        .downcast()
        .unwrap();

    assert!(matches!(err, ContractError::AlreadyVoted {}));
}

/// Tests that we error if a revote casts the same vote as the
/// previous vote.
#[test]
fn test_revoting_same_vote_twice() {
    let mut app = App::default();
    let govmod_id = app.store_code(proposal_contract());
    let core_addr = instantiate_with_staked_balances_governance(
        &mut app,
        govmod_id,
        to_binary(&InstantiateMsg {
            min_voting_period: None,
            max_voting_period: Duration::Height(6),
            only_members_execute: false,
            allow_revoting: true,
            deposit_info: None,
            voting_strategy: VotingStrategy::SingleChoice {
                quorum: PercentageThreshold::Majority {},
            },
            close_proposal_on_execution_failure: false,
        })
        .unwrap(),
        Some(vec![
            Cw20Coin {
                address: "a-1".to_string(),
                amount: Uint128::new(100_000_000),
            },
            Cw20Coin {
                address: "a-2".to_string(),
                amount: Uint128::new(100_000_000),
            },
        ]),
    );

    let governance_modules: Vec<ProposalModule> = app
        .wrap()
        .query_wasm_smart(
            core_addr,
            &cw_core::msg::QueryMsg::ProposalModules {
                start_after: None,
                limit: None,
            },
        )
        .unwrap();
    let proposal_module = governance_modules.into_iter().next().unwrap().address;

    let options = vec![
        MultipleChoiceOption {
            description: "multiple choice option 1".to_string(),
            msgs: None,
        },
        MultipleChoiceOption {
            description: "multiple choice option 2".to_string(),
            msgs: None,
        },
    ];
    let mc_options = MultipleChoiceOptions { options };

    // Create a basic proposal with 2 options that allows revoting
    app.execute_contract(
        Addr::unchecked("a-1"),
        proposal_module.clone(),
        &ExecuteMsg::Propose {
            title: "A simple text proposal".to_string(),
            description: "A simple text proposal".to_string(),
            choices: mc_options,
        },
        &[],
    )
    .unwrap();

    // Cast a vote
    app.execute_contract(
        Addr::unchecked("a-1"),
        proposal_module.clone(),
        &ExecuteMsg::Vote {
            proposal_id: 1,
            vote: MultipleChoiceVote { option_id: 0 },
        },
        &[],
    )
    .unwrap();

    // Revote for the same option as currently voted
    let err: ContractError = app
        .execute_contract(
            Addr::unchecked("a-1"),
            proposal_module,
            &ExecuteMsg::Vote {
                proposal_id: 1,
                vote: MultipleChoiceVote { option_id: 0 },
            },
            &[],
        )
        .unwrap_err()
        .downcast()
        .unwrap();

    // Can't cast the same vote twice.
    assert!(matches!(err, ContractError::AlreadyCast {}));
}

/// Tests that revoting into a non-existing vote option
/// does not invalidate the initial vote
#[test]
fn test_invalid_revote_does_not_invalidate_initial_vote() {
    let mut app = App::default();
    let govmod_id = app.store_code(proposal_contract());
    let core_addr = instantiate_with_staked_balances_governance(
        &mut app,
        govmod_id,
        to_binary(&InstantiateMsg {
            min_voting_period: None,
            max_voting_period: Duration::Height(6),
            only_members_execute: false,
            allow_revoting: true,
            deposit_info: None,
            voting_strategy: VotingStrategy::SingleChoice {
                quorum: PercentageThreshold::Majority {},
            },
            close_proposal_on_execution_failure: false,
        })
        .unwrap(),
        Some(vec![
            Cw20Coin {
                address: "a-1".to_string(),
                amount: Uint128::new(100_000_000),
            },
            Cw20Coin {
                address: "a-2".to_string(),
                amount: Uint128::new(100_000_000),
            },
        ]),
    );

    let governance_modules: Vec<ProposalModule> = app
        .wrap()
        .query_wasm_smart(
            core_addr,
            &cw_core::msg::QueryMsg::ProposalModules {
                start_after: None,
                limit: None,
            },
        )
        .unwrap();
    let proposal_module = governance_modules.into_iter().next().unwrap().address;

    let options = vec![
        MultipleChoiceOption {
            description: "multiple choice option 1".to_string(),
            msgs: None,
        },
        MultipleChoiceOption {
            description: "multiple choice option 2".to_string(),
            msgs: None,
        },
    ];
    let mc_options = MultipleChoiceOptions { options };

    // Create a basic proposal with 2 options
    app.execute_contract(
        Addr::unchecked("a-1"),
        proposal_module.clone(),
        &ExecuteMsg::Propose {
            title: "A simple text proposal".to_string(),
            description: "A simple text proposal".to_string(),
            choices: mc_options,
        },
        &[],
    )
    .unwrap();

    // a-1 votes, vote_weights: [100_000_000, 0]
    app.execute_contract(
        Addr::unchecked("a-1"),
        proposal_module.clone(),
        &ExecuteMsg::Vote {
            proposal_id: 1,
            vote: MultipleChoiceVote { option_id: 0 },
        },
        &[],
    )
    .unwrap();

    // a-2 votes, vote_weights: [100_000_000, 100_000_000]
    app.execute_contract(
        Addr::unchecked("a-2"),
        proposal_module.clone(),
        &ExecuteMsg::Vote {
            proposal_id: 1,
            vote: MultipleChoiceVote { option_id: 1 },
        },
        &[],
    )
    .unwrap();

    app.update_block(next_block);

    // Assert that both vote options have equal vote weights at some block
    let proposal: ProposalResponse = app
        .wrap()
        .query_wasm_smart(
            proposal_module.clone(),
            &QueryMsg::Proposal { proposal_id: 1 },
        )
        .unwrap();
    assert_eq!(proposal.proposal.status, Status::Open);
    assert_eq!(
        proposal.proposal.votes.vote_weights[0],
        Uint128::new(100_000_000),
    );
    assert_eq!(
        proposal.proposal.votes.vote_weights[1],
        Uint128::new(100_000_000),
    );

    // Time passes..
    app.update_block(|b| b.height += 3);

    // Last moment a-2 has a change of mind and attempts
    // to vote for a non-existing option
    let err: ContractError = app
        .execute_contract(
            Addr::unchecked("a-2"),
            proposal_module,
            &ExecuteMsg::Vote {
                proposal_id: 1,
                vote: MultipleChoiceVote { option_id: 99 },
            },
            &[],
        )
        .unwrap_err()
        .downcast()
        .unwrap();
    // Assert that prior votes remained the same
    assert_eq!(
        proposal.proposal.votes.vote_weights[0],
        Uint128::new(100_000_000),
    );
    assert_eq!(
        proposal.proposal.votes.vote_weights[1],
        Uint128::new(100_000_000),
    );
    assert!(matches!(err, ContractError::InvalidVote {}));
}

#[test]
fn test_return_deposit_to_dao_on_proposal_failure() {
    let (mut app, core_addr) = do_test_votes_cw20_balances(
        vec![TestMultipleChoiceVote {
            voter: "blue".to_string(),
            position: MultipleChoiceVote { option_id: 2 },
            weight: Uint128::new(10),
            should_execute: ShouldExecute::Yes,
        }],
        VotingStrategy::SingleChoice {
            quorum: PercentageThreshold::Majority {},
        },
        Status::Open,
        Some(Uint128::new(100)),
        Some(DepositInfo {
            token: DepositToken::VotingModuleToken {},
            deposit: Uint128::new(1),
            refund_failed_proposals: false,
        }),
        false,
    );

    let core_state: cw_core::query::DumpStateResponse = app
        .wrap()
        .query_wasm_smart(core_addr.clone(), &cw_core::msg::QueryMsg::DumpState {})
        .unwrap();
    let proposal_modules = core_state.proposal_modules;

    assert_eq!(proposal_modules.len(), 1);
    let proposal_multiple = proposal_modules.into_iter().next().unwrap().address;

    // Make the proposal expire. It has now failed.
    app.update_block(|block| block.height += 10);

    // Close the proposal, this should work as the proposal is now
    // open and expired.
    app.execute_contract(
        Addr::unchecked("keze"),
        proposal_multiple.clone(),
        &ExecuteMsg::Close { proposal_id: 1 },
        &[],
    )
    .unwrap();

    // Check that a refund was issued to the DAO.
    let proposal_config: Config = app
        .wrap()
        .query_wasm_smart(proposal_multiple, &QueryMsg::Config {})
        .unwrap();
    let CheckedDepositInfo { token, .. } = proposal_config.deposit_info.unwrap();
    let balance: cw20::BalanceResponse = app
        .wrap()
        .query_wasm_smart(
            token,
            &cw20::Cw20QueryMsg::Balance {
                address: core_addr.into_string(),
            },
        )
        .unwrap();

    // Deposit should now belong to the DAO.
    assert_eq!(balance.balance, Uint128::new(1));
}

#[test]
fn test_close_failed_proposal() {
    let mut app = App::default();
    let govmod_id = app.store_code(proposal_contract());

    let quorum = PercentageThreshold::Majority {};
    let voting_strategy = VotingStrategy::SingleChoice { quorum };
    let max_voting_period = cw_utils::Duration::Height(6);
    let instantiate = InstantiateMsg {
        max_voting_period,
        voting_strategy,
        min_voting_period: None,
        only_members_execute: false,
        allow_revoting: false,
        deposit_info: None,
        close_proposal_on_execution_failure: true,
    };

    let governance_addr = instantiate_with_staking_active_threshold(
        &mut app,
        govmod_id,
        to_binary(&instantiate).unwrap(),
        None,
        None,
    );
    let governance_modules: Vec<ProposalModule> = app
        .wrap()
        .query_wasm_smart(
            governance_addr,
            &cw_core::msg::QueryMsg::ProposalModules {
                start_after: None,
                limit: None,
            },
        )
        .unwrap();

    assert_eq!(governance_modules.len(), 1);
    let govmod_single = governance_modules.into_iter().next().unwrap().address;

    let govmod_config: Config = app
        .wrap()
        .query_wasm_smart(govmod_single.clone(), &QueryMsg::Config {})
        .unwrap();
    let dao = govmod_config.dao;
    let voting_module: Addr = app
        .wrap()
        .query_wasm_smart(dao, &cw_core::msg::QueryMsg::VotingModule {})
        .unwrap();
    let staking_contract: Addr = app
        .wrap()
        .query_wasm_smart(
            voting_module.clone(),
            &cw20_staked_balance_voting::msg::QueryMsg::StakingContract {},
        )
        .unwrap();
    let token_contract: Addr = app
        .wrap()
        .query_wasm_smart(
            voting_module,
            &cw_core_interface::voting::Query::TokenContract {},
        )
        .unwrap();

    // Stake some tokens so we can propose
    let msg = cw20::Cw20ExecuteMsg::Send {
        contract: staking_contract.to_string(),
        amount: Uint128::new(2000),
        msg: to_binary(&cw20_stake::msg::ReceiveMsg::Stake {}).unwrap(),
    };
    app.execute_contract(
        Addr::unchecked(CREATOR_ADDR),
        token_contract.clone(),
        &msg,
        &[],
    )
    .unwrap();
    app.update_block(next_block);

    let msg = cw20::Cw20ExecuteMsg::Burn {
        amount: Uint128::new(2000),
    };
    let binary_msg = to_binary(&msg).unwrap();

    let options = vec![
        MultipleChoiceOption {
            description: "Burn or burn".to_string(),
            msgs: Some(vec![WasmMsg::Execute {
                contract_addr: token_contract.to_string(),
                msg: binary_msg,
                funds: vec![],
            }
            .into()]),
        },
        MultipleChoiceOption {
            description: "Don't burn".to_string(),
            msgs: None,
        },
    ];

    let mc_options = MultipleChoiceOptions { options };

    // Overburn tokens
    app.execute_contract(
        Addr::unchecked(CREATOR_ADDR),
        govmod_single.clone(),
        &ExecuteMsg::Propose {
            title: "A simple burn tokens proposal".to_string(),
            description: "Burning more tokens, than dao treasury have".to_string(),
            choices: mc_options.clone(),
        },
        &[],
    )
    .unwrap();

    // Vote on proposal
    app.execute_contract(
        Addr::unchecked(CREATOR_ADDR),
        govmod_single.clone(),
        &ExecuteMsg::Vote {
            proposal_id: 1,
            vote: MultipleChoiceVote { option_id: 0 },
        },
        &[],
    )
    .unwrap();

    // Update block
    let timestamp = Timestamp::from_seconds(300_000_000);
    app.update_block(|block| block.time = timestamp);

    // Execute proposal
    app.execute_contract(
        Addr::unchecked(CREATOR_ADDR),
        govmod_single.clone(),
        &ExecuteMsg::Execute { proposal_id: 1 },
        &[],
    )
    .unwrap();

    let failed: ProposalResponse = app
        .wrap()
        .query_wasm_smart(
            govmod_single.clone(),
            &QueryMsg::Proposal { proposal_id: 1 },
        )
        .unwrap();

    assert_eq!(failed.proposal.status, Status::ExecutionFailed);
    assert_eq!(failed.proposal.last_updated, app.block_info().time);
    // With disabled feature
    // Disable feature first
    {
        let original: Config = app
            .wrap()
            .query_wasm_smart(govmod_single.clone(), &QueryMsg::Config {})
            .unwrap();

        app.execute_contract(
            Addr::unchecked(CREATOR_ADDR),
            govmod_single.clone(),
            &ExecuteMsg::Propose {
                title: "Disable closing failed proposals".to_string(),
                description: "We want to re-execute failed proposals".to_string(),
                choices: MultipleChoiceOptions {
                    options: vec![
                        MultipleChoiceOption {
                            description: "Disable closing failed proposals".to_string(),
                            msgs: Some(vec![WasmMsg::Execute {
                                contract_addr: govmod_single.to_string(),
                                msg: to_binary(&ExecuteMsg::UpdateConfig {
                                    voting_strategy: VotingStrategy::SingleChoice { quorum },
                                    max_voting_period: original.max_voting_period,
                                    min_voting_period: original.min_voting_period,
                                    only_members_execute: original.only_members_execute,
                                    allow_revoting: false,
                                    dao: original.dao.to_string(),
                                    deposit_info: None,
                                    close_proposal_on_execution_failure: false,
                                })
                                .unwrap(),
                                funds: vec![],
                            }
                            .into()]),
                        },
                        MultipleChoiceOption {
                            description: "Don't disable".to_string(),
                            msgs: None,
                        },
                    ],
                },
            },
            &[],
        )
        .unwrap();

        // Vote on proposal
        app.execute_contract(
            Addr::unchecked(CREATOR_ADDR),
            govmod_single.clone(),
            &ExecuteMsg::Vote {
                proposal_id: 2,
                vote: MultipleChoiceVote { option_id: 0 },
            },
            &[],
        )
        .unwrap();

        // Execute proposal
        app.execute_contract(
            Addr::unchecked(CREATOR_ADDR),
            govmod_single.clone(),
            &ExecuteMsg::Execute { proposal_id: 2 },
            &[],
        )
        .unwrap();
    }

    // Overburn tokens (again), this time without reverting
    app.execute_contract(
        Addr::unchecked(CREATOR_ADDR),
        govmod_single.clone(),
        &ExecuteMsg::Propose {
            title: "A simple burn tokens proposal".to_string(),
            description: "Burning more tokens, than dao treasury have".to_string(),
            choices: mc_options,
        },
        &[],
    )
    .unwrap();

    // Vote on proposal
    app.execute_contract(
        Addr::unchecked(CREATOR_ADDR),
        govmod_single.clone(),
        &ExecuteMsg::Vote {
            proposal_id: 3,
            vote: MultipleChoiceVote { option_id: 0 },
        },
        &[],
    )
    .unwrap();

    // Execute proposal
    app.execute_contract(
        Addr::unchecked(CREATOR_ADDR),
        govmod_single.clone(),
        &ExecuteMsg::Execute { proposal_id: 3 },
        &[],
    )
    .expect_err("Should be sub overflow");

    // Status should still be passed
    let updated: ProposalResponse = app
        .wrap()
        .query_wasm_smart(govmod_single, &QueryMsg::Proposal { proposal_id: 3 })
        .unwrap();

    // not reverted
    assert_eq!(updated.proposal.status, Status::Passed);
}

#[test]
fn test_no_double_refund_on_execute_fail_and_close() {
    let mut app = App::default();
    let proposal_module_id = app.store_code(proposal_contract());

    let voting_strategy = VotingStrategy::SingleChoice {
        quorum: PercentageThreshold::Majority {},
    };
    let max_voting_period = cw_utils::Duration::Height(6);
    let instantiate = InstantiateMsg {
        voting_strategy,
        max_voting_period,
        min_voting_period: None,
        only_members_execute: false,
        allow_revoting: false,
        deposit_info: Some(DepositInfo {
            token: DepositToken::VotingModuleToken {},
            deposit: Uint128::new(1),
            // Important to set to true here as we want to be sure
            // that we don't get a second refund on close. Refunds on
            // close only happen if this is true.
            refund_failed_proposals: true,
        }),
        close_proposal_on_execution_failure: true,
    };

    let core_addr = instantiate_with_staking_active_threshold(
        &mut app,
        proposal_module_id,
        to_binary(&instantiate).unwrap(),
        Some(vec![Cw20Coin {
            address: CREATOR_ADDR.to_string(),
            // One token for sending to the DAO treasury, one token
            // for staking, one token for paying the proposal deposit.
            amount: Uint128::new(3),
        }]),
        None,
    );
    let proposal_modules: Vec<ProposalModule> = app
        .wrap()
        .query_wasm_smart(
            core_addr,
            &cw_core::msg::QueryMsg::ProposalModules {
                start_after: None,
                limit: None,
            },
        )
        .unwrap();

    assert_eq!(proposal_modules.len(), 1);
    let proposal_single = proposal_modules.into_iter().next().unwrap().address;

    let proposal_config: Config = app
        .wrap()
        .query_wasm_smart(proposal_single.clone(), &QueryMsg::Config {})
        .unwrap();
    let dao = proposal_config.dao;
    let voting_module: Addr = app
        .wrap()
        .query_wasm_smart(dao, &cw_core::msg::QueryMsg::VotingModule {})
        .unwrap();
    let staking_contract: Addr = app
        .wrap()
        .query_wasm_smart(
            voting_module.clone(),
            &cw20_staked_balance_voting::msg::QueryMsg::StakingContract {},
        )
        .unwrap();
    let token_contract: Addr = app
        .wrap()
        .query_wasm_smart(
            voting_module,
            &cw_core_interface::voting::Query::TokenContract {},
        )
        .unwrap();

    // Stake a token so we can propose.
    let msg = cw20::Cw20ExecuteMsg::Send {
        contract: staking_contract.to_string(),
        amount: Uint128::new(1),
        msg: to_binary(&cw20_stake::msg::ReceiveMsg::Stake {}).unwrap(),
    };
    app.execute_contract(
        Addr::unchecked(CREATOR_ADDR),
        token_contract.clone(),
        &msg,
        &[],
    )
    .unwrap();
    app.update_block(next_block);

    // Send some tokens to the proposal module so it has the ability
    // to double refund if the code is buggy.
    let msg = cw20::Cw20ExecuteMsg::Transfer {
        recipient: proposal_single.to_string(),
        amount: Uint128::new(1),
    };
    app.execute_contract(
        Addr::unchecked(CREATOR_ADDR),
        token_contract.clone(),
        &msg,
        &[],
    )
    .unwrap();

    let msg = cw20::Cw20ExecuteMsg::Burn {
        amount: Uint128::new(2000),
    };
    let binary_msg = to_binary(&msg).unwrap();

    // Increase allowance to pay the proposal deposit.
    app.execute_contract(
        Addr::unchecked(CREATOR_ADDR),
        token_contract.clone(),
        &cw20_base::msg::ExecuteMsg::IncreaseAllowance {
            spender: proposal_single.to_string(),
            amount: Uint128::new(1),
            expires: None,
        },
        &[],
    )
    .unwrap();

    let choices = MultipleChoiceOptions {
        options: vec![
            MultipleChoiceOption {
                description: "Burning more tokens, than dao treasury have".to_string(),
                msgs: Some(vec![WasmMsg::Execute {
                    contract_addr: token_contract.to_string(),
                    msg: binary_msg,
                    funds: vec![],
                }
                .into()]),
            },
            MultipleChoiceOption {
                description: "hi there".to_string(),
                msgs: None,
            },
        ],
    };
    // proposal to overburn tokens
    app.execute_contract(
        Addr::unchecked(CREATOR_ADDR),
        proposal_single.clone(),
        &ExecuteMsg::Propose {
            title: "A simple burn tokens proposal".to_string(),
            description: "Burning more tokens, than dao treasury have".to_string(),
            choices,
        },
        &[],
    )
    .unwrap();

    // Vote on proposal
    app.execute_contract(
        Addr::unchecked(CREATOR_ADDR),
        proposal_single.clone(),
        &ExecuteMsg::Vote {
            proposal_id: 1,
            vote: MultipleChoiceVote { option_id: 0 },
        },
        &[],
    )
    .unwrap();

    // Update block
    let timestamp = Timestamp::from_seconds(300_000_000);
    app.update_block(|block| block.time = timestamp);

    // Execute proposal
    app.execute_contract(
        Addr::unchecked(CREATOR_ADDR),
        proposal_single.clone(),
        &ExecuteMsg::Execute { proposal_id: 1 },
        &[],
    )
    .unwrap();

    let failed: ProposalResponse = app
        .wrap()
        .query_wasm_smart(
            proposal_single.clone(),
            &QueryMsg::Proposal { proposal_id: 1 },
        )
        .unwrap();

    assert_eq!(failed.proposal.status, Status::ExecutionFailed);
    assert_eq!(failed.proposal.last_updated, app.block_info().time);

    // Check that our deposit has been refunded.
    let balance: cw20::BalanceResponse = app
        .wrap()
        .query_wasm_smart(
            token_contract.to_string(),
            &cw20::Cw20QueryMsg::Balance {
                address: CREATOR_ADDR.to_string(),
            },
        )
        .unwrap();

    assert_eq!(balance.balance, Uint128::new(1));

    // Close the proposal - this should fail as it was executed.
    let err: ContractError = app
        .execute_contract(
            Addr::unchecked(CREATOR_ADDR),
            proposal_single,
            &ExecuteMsg::Close { proposal_id: 1 },
            &[],
        )
        .unwrap_err()
        .downcast()
        .unwrap();

    assert!(matches!(err, ContractError::WrongCloseStatus {}));

    // Check that our deposit was not refunded a second time on close.
    let balance: cw20::BalanceResponse = app
        .wrap()
        .query_wasm_smart(
            token_contract.to_string(),
            &cw20::Cw20QueryMsg::Balance {
                address: CREATOR_ADDR.to_string(),
            },
        )
        .unwrap();

    assert_eq!(balance.balance, Uint128::new(1));
}

#[test]
fn test_timestamp_updated() {
    let mut app = App::default();
    let govmod_id = app.store_code(proposal_contract());

    let voting_strategy = VotingStrategy::SingleChoice {
        quorum: PercentageThreshold::Majority {},
    };
    let max_voting_period = cw_utils::Duration::Height(6);
    let instantiate = InstantiateMsg {
        voting_strategy,
        max_voting_period,
        min_voting_period: None,
        only_members_execute: false,
        deposit_info: None,
        close_proposal_on_execution_failure: true,
        allow_revoting: false,
    };

    let governance_addr = instantiate_with_cw20_balances_governance(
        &mut app,
        govmod_id,
        to_binary(&instantiate).unwrap(),
        Some(vec![
            Cw20Coin {
                address: "voter".to_string(),
                amount: Uint128::new(3),
            },
            Cw20Coin {
                address: "voter2".to_string(),
                amount: Uint128::new(2),
            },
        ]),
    );

    let governance_modules: Vec<ProposalModule> = app
        .wrap()
        .query_wasm_smart(
            governance_addr,
            &cw_core::msg::QueryMsg::ProposalModules {
                start_after: None,
                limit: None,
            },
        )
        .unwrap();

    let govmod_single = governance_modules.into_iter().next().unwrap().address;

    let options = vec![
        MultipleChoiceOption {
            description: "Option 1".to_string(),
            msgs: None,
        },
        MultipleChoiceOption {
            description: "Option 2".to_string(),
            msgs: None,
        },
    ];

    let mc_options = MultipleChoiceOptions { options };

    // Create 2 proposals.
    app.execute_contract(
        Addr::unchecked("voter"),
        govmod_single.clone(),
        &ExecuteMsg::Propose {
            title: "A simple text proposal".to_string(),
            description: "This is a simple text proposal".to_string(),
            choices: mc_options.clone(),
        },
        &[],
    )
    .unwrap();

    app.execute_contract(
        Addr::unchecked("voter"),
        govmod_single.clone(),
        &ExecuteMsg::Propose {
            title: "A simple text proposal".to_string(),
            description: "This is a simple text proposal".to_string(),
            choices: mc_options,
        },
        &[],
    )
    .unwrap();

    let created_1: ProposalResponse = app
        .wrap()
        .query_wasm_smart(
            govmod_single.clone(),
            &QueryMsg::Proposal { proposal_id: 1 },
        )
        .unwrap();
    let current_block = app.block_info();

    // Verify created and last updated
    assert_eq!(created_1.proposal.created, current_block.time);
    assert_eq!(created_1.proposal.last_updated, current_block.time);

    let created_2: ProposalResponse = app
        .wrap()
        .query_wasm_smart(
            govmod_single.clone(),
            &QueryMsg::Proposal { proposal_id: 2 },
        )
        .unwrap();

    // Verify created and last updated
    assert_eq!(created_2.proposal.created, current_block.time);
    assert_eq!(created_2.proposal.last_updated, current_block.time);

    // Update block
    let timestamp = Timestamp::from_seconds(300_000_000);
    app.update_block(|block| block.time = timestamp);

    // Vote on proposal
    app.execute_contract(
        Addr::unchecked("voter"),
        govmod_single.clone(),
        &ExecuteMsg::Vote {
            proposal_id: 1,
            vote: MultipleChoiceVote { option_id: 0 },
        },
        &[],
    )
    .unwrap();

    // Expect that last_updated changed because of status change
    let updated: ProposalResponse = app
        .wrap()
        .query_wasm_smart(
            govmod_single.clone(),
            &QueryMsg::Proposal { proposal_id: 1 },
        )
        .unwrap();

    assert_eq!(updated.proposal.last_updated, app.block_info().time);
    assert_eq!(updated.proposal.status, Status::Passed);

    // Update block
    let timestamp = Timestamp::from_seconds(500_000_000);
    app.update_block(|block| block.time = timestamp);
    let latest_time = app.block_info().time;

    // Execute proposal
    app.execute_contract(
        Addr::unchecked("voter"),
        govmod_single.clone(),
        &ExecuteMsg::Execute { proposal_id: 1 },
        &[],
    )
    .unwrap();

    // Status should have changed to 'Executed'
    let updated: ProposalResponse = app
        .wrap()
        .query_wasm_smart(
            govmod_single.clone(),
            &QueryMsg::Proposal { proposal_id: 1 },
        )
        .unwrap();

    assert_eq!(updated.proposal.last_updated, latest_time);
    assert_eq!(updated.proposal.status, Status::Executed);

    let timestamp = Timestamp::from_seconds(700_000_000);
    app.update_block(|block| block.time = timestamp);
    let latest_time = app.block_info().time;

    // Vote no on second proposal
    app.execute_contract(
        Addr::unchecked("voter"),
        govmod_single.clone(),
        &ExecuteMsg::Vote {
            proposal_id: 2,
            vote: MultipleChoiceVote { option_id: 2 },
        },
        &[],
    )
    .unwrap();

    // Status should have changed to 'Rejected'
    let updated: ProposalResponse = app
        .wrap()
        .query_wasm_smart(
            govmod_single.clone(),
            &QueryMsg::Proposal { proposal_id: 2 },
        )
        .unwrap();

    assert_eq!(updated.proposal.last_updated, latest_time);
    assert_eq!(updated.proposal.status, Status::Rejected);

    let timestamp = Timestamp::from_seconds(900_000_000);
    app.update_block(|block| block.time = timestamp);
    let latest_time = app.block_info().time;

    // Close second proposal
    app.execute_contract(
        Addr::unchecked("voter"),
        govmod_single.clone(),
        &ExecuteMsg::Close { proposal_id: 2 },
        &[],
    )
    .unwrap();

    // Status should have changed to 'Closed'
    let updated: ProposalResponse = app
        .wrap()
        .query_wasm_smart(govmod_single, &QueryMsg::Proposal { proposal_id: 2 })
        .unwrap();

    assert_eq!(updated.proposal.last_updated, latest_time);
    assert_eq!(updated.proposal.status, Status::Closed);
}

#[test]
<<<<<<< HEAD
fn test_filter_proposals() {
    let mut app = App::default();
    let govmod_id = app.store_code(proposal_contract());

    let quorum = PercentageThreshold::Majority {};
    let voting_strategy = VotingStrategy::SingleChoice { quorum };
    let max_voting_period = cw_utils::Duration::Height(6);
    let instantiate = InstantiateMsg {
        min_voting_period: None,
        max_voting_period,
        only_members_execute: false,
        deposit_info: None,
        voting_strategy,
        allow_revoting: false,
        close_proposal_on_execution_failure: true,
    };

    let governance_addr = instantiate_with_staking_active_threshold(
        &mut app,
        govmod_id,
        to_binary(&instantiate).unwrap(),
        Some(vec![
            Cw20Coin {
                address: "one".to_string(),
                amount: Uint128::new(1),
            },
            Cw20Coin {
                address: "two".to_string(),
                amount: Uint128::new(1),
            },
            Cw20Coin {
                address: "three".to_string(),
                amount: Uint128::new(1),
            },
            Cw20Coin {
                address: "four".to_string(),
                amount: Uint128::new(1),
            },
            Cw20Coin {
                address: "five".to_string(),
                amount: Uint128::new(1),
            },
        ]),
        None,
    );

    let governance_modules: Vec<ProposalModule> = app
        .wrap()
        .query_wasm_smart(
            governance_addr,
            &cw_core::msg::QueryMsg::ProposalModules {
                start_after: None,
                limit: None,
            },
        )
        .unwrap();

    assert_eq!(governance_modules.len(), 1);
    let govmod_single = governance_modules.into_iter().next().unwrap().address;

    let options = vec![
        MultipleChoiceOption {
            description: "Yes".to_string(),
            msgs: None,
        },
        MultipleChoiceOption {
            description: "No".to_string(),
            msgs: None,
        },
    ];

    let mc_options = MultipleChoiceOptions { options };

    let govmod_config: Config = app
        .wrap()
        .query_wasm_smart(govmod_single.clone(), &QueryMsg::Config {})
        .unwrap();
    let dao = govmod_config.dao;
    let voting_module: Addr = app
        .wrap()
        .query_wasm_smart(dao, &cw_core::msg::QueryMsg::VotingModule {})
        .unwrap();
    let staking_contract: Addr = app
        .wrap()
        .query_wasm_smart(
            voting_module.clone(),
            &cw20_staked_balance_voting::msg::QueryMsg::StakingContract {},
        )
        .unwrap();
    let token_contract: Addr = app
        .wrap()
        .query_wasm_smart(
            voting_module,
            &cw_core_interface::voting::Query::TokenContract {},
        )
        .unwrap();

    // Stake some tokens so we can propose and vote
    let msg = cw20::Cw20ExecuteMsg::Send {
        contract: staking_contract.to_string(),
        amount: Uint128::new(1),
        msg: to_binary(&cw20_stake::msg::ReceiveMsg::Stake {}).unwrap(),
    };
    app.execute_contract(Addr::unchecked("one"), token_contract.clone(), &msg, &[])
        .unwrap();
    app.execute_contract(Addr::unchecked("two"), token_contract.clone(), &msg, &[])
        .unwrap();
    app.execute_contract(Addr::unchecked("three"), token_contract.clone(), &msg, &[])
        .unwrap();
    app.execute_contract(Addr::unchecked("four"), token_contract.clone(), &msg, &[])
        .unwrap();
    app.execute_contract(Addr::unchecked("five"), token_contract, &msg, &[])
        .unwrap();
    app.update_block(next_block);

    app.execute_contract(
        Addr::unchecked("one"),
        govmod_single.clone(),
        &ExecuteMsg::Propose {
            title: "Propose a thing.".to_string(),
            description: "Do the thing.".to_string(),
            choices: mc_options.clone(),
        },
        &[],
    )
    .unwrap();

    app.execute_contract(
        Addr::unchecked("one"),
        govmod_single.clone(),
        &ExecuteMsg::Vote {
            proposal_id: 1,
            vote: MultipleChoiceVote { option_id: 0 },
        },
        &[],
    )
    .unwrap();
    app.execute_contract(
        Addr::unchecked("two"),
        govmod_single.clone(),
        &ExecuteMsg::Vote {
            proposal_id: 1,
            vote: MultipleChoiceVote { option_id: 1 },
        },
        &[],
    )
    .unwrap();

    app.execute_contract(
        Addr::unchecked("one"),
        govmod_single.clone(),
        &ExecuteMsg::Propose {
            title: "Propose a thing.".to_string(),
            description: "Do the thing.".to_string(),
            choices: mc_options.clone(),
        },
        &[],
    )
    .unwrap();

    app.execute_contract(
        Addr::unchecked("one"),
        govmod_single.clone(),
        &ExecuteMsg::Vote {
            proposal_id: 2,
            vote: MultipleChoiceVote { option_id: 1 },
        },
        &[],
    )
    .unwrap();

    app.execute_contract(
        Addr::unchecked("two"),
        govmod_single.clone(),
        &ExecuteMsg::Vote {
            proposal_id: 2,
            vote: MultipleChoiceVote { option_id: 0 },
        },
        &[],
    )
    .unwrap();

    app.execute_contract(
        Addr::unchecked("three"),
        govmod_single.clone(),
        &ExecuteMsg::Propose {
            title: "Propose a thing.".to_string(),
            description: "Do the thing.".to_string(),
            choices: mc_options,
        },
        &[],
    )
    .unwrap();

    app.execute_contract(
        Addr::unchecked("one"),
        govmod_single.clone(),
        &ExecuteMsg::Vote {
            proposal_id: 3,
            vote: MultipleChoiceVote { option_id: 0 },
        },
        &[],
    )
    .unwrap();
    app.execute_contract(
        Addr::unchecked("two"),
        govmod_single.clone(),
        &ExecuteMsg::Vote {
            proposal_id: 3,
            vote: MultipleChoiceVote { option_id: 0 },
        },
        &[],
    )
    .unwrap();
    app.execute_contract(
        Addr::unchecked("three"),
        govmod_single.clone(),
        &ExecuteMsg::Vote {
            proposal_id: 3,
            vote: MultipleChoiceVote { option_id: 0 },
        },
        &[],
    )
    .unwrap();

    app.update_block(|b| b.height += 10);

    app.execute_contract(
        Addr::unchecked("four"),
        govmod_single.clone(),
        &ExecuteMsg::Execute { proposal_id: 3 },
        &[],
    )
    .unwrap();

    // Testing search
    // wallet "one" voted options on proposals:
    // 1 - "0"
    // 2 - "1"
    // 3 - "0"
    // and 3rd proposal is executed
    {
        let answ: FilterListProposalsResponse = app
            .wrap()
            .query_wasm_smart(
                govmod_single.clone(),
                &QueryMsg::FilterListProposals {
                    wallet: "one".into(),
                    status: None,
                    wallet_vote: WalletVote::AnyVote {},
                    start_after: None,
                    limit: None,
                },
            )
            .unwrap();
        assert_eq!(
            answ.proposals
                .into_iter()
                .map(|p| p.id)
                .collect::<Vec<u64>>(),
            [1, 2, 3]
        );
        assert_eq!(answ.last_proposal_id, 3);

        let answ: FilterListProposalsResponse = app
            .wrap()
            .query_wasm_smart(
                govmod_single.clone(),
                &QueryMsg::FilterListProposals {
                    wallet: "one".into(),
                    status: Some(Status::Open),
                    wallet_vote: WalletVote::AnyVote {},
                    start_after: None,
                    limit: None,
                },
            )
            .unwrap();
        assert_eq!(
            answ.proposals
                .into_iter()
                .map(|p| p.id)
                .collect::<Vec<u64>>(),
            [1, 2]
        );
        assert_eq!(answ.last_proposal_id, 3);

        let answ: FilterListProposalsResponse = app
            .wrap()
            .query_wasm_smart(
                govmod_single.clone(),
                &QueryMsg::FilterListProposals {
                    wallet: "one".into(),
                    status: Some(Status::Executed),
                    wallet_vote: WalletVote::AnyVote {},
                    start_after: None,
                    limit: None,
                },
            )
            .unwrap();
        assert_eq!(
            answ.proposals
                .into_iter()
                .map(|p| p.id)
                .collect::<Vec<u64>>(),
            [3]
        );
        assert_eq!(answ.last_proposal_id, 3);

        let answ: FilterListProposalsResponse = app
            .wrap()
            .query_wasm_smart(
                govmod_single.clone(),
                &QueryMsg::FilterListProposals {
                    wallet: "one".into(),
                    status: None,
                    wallet_vote: WalletVote::Voted(MultipleChoiceVote { option_id: 0 }),
                    start_after: None,
                    limit: None,
                },
            )
            .unwrap();
        assert_eq!(
            answ.proposals
                .into_iter()
                .map(|p| p.id)
                .collect::<Vec<u64>>(),
            [1, 3]
        );
        assert_eq!(answ.last_proposal_id, 3);

        let answ: FilterListProposalsResponse = app
            .wrap()
            .query_wasm_smart(
                govmod_single.clone(),
                &QueryMsg::FilterListProposals {
                    wallet: "one".into(),
                    status: Some(Status::Open),
                    wallet_vote: WalletVote::Voted(MultipleChoiceVote { option_id: 0 }),
                    start_after: None,
                    limit: None,
                },
            )
            .unwrap();
        assert_eq!(
            answ.proposals
                .into_iter()
                .map(|p| p.id)
                .collect::<Vec<u64>>(),
            [1]
        );
        assert_eq!(answ.last_proposal_id, 3);
    }

    // Pagination test
    {
        let answ: FilterListProposalsResponse = app
            .wrap()
            .query_wasm_smart(
                govmod_single.clone(),
                &QueryMsg::FilterListProposals {
                    wallet: "one".into(),
                    status: None,
                    wallet_vote: WalletVote::AnyVote {},
                    start_after: Some(1),
                    limit: None,
                },
            )
            .unwrap();
        assert_eq!(
            answ.proposals
                .into_iter()
                .map(|p| p.id)
                .collect::<Vec<u64>>(),
            [2, 3]
        );
        assert_eq!(answ.last_proposal_id, 3);

        let answ: FilterListProposalsResponse = app
            .wrap()
            .query_wasm_smart(
                govmod_single.clone(),
                &QueryMsg::FilterListProposals {
                    wallet: "one".into(),
                    status: None,
                    wallet_vote: WalletVote::AnyVote {},
                    start_after: None,
                    limit: Some(2),
                },
            )
            .unwrap();
        assert_eq!(
            answ.proposals
                .into_iter()
                .map(|p| p.id)
                .collect::<Vec<u64>>(),
            [1, 2]
        );
        assert_eq!(answ.last_proposal_id, 2);

        let answ: FilterListProposalsResponse = app
            .wrap()
            .query_wasm_smart(
                govmod_single.clone(),
                &QueryMsg::FilterListProposals {
                    wallet: "one".into(),
                    status: None,
                    wallet_vote: WalletVote::AnyVote {},
                    start_after: Some(1),
                    limit: Some(10),
                },
            )
            .unwrap();
        assert_eq!(
            answ.proposals
                .into_iter()
                .map(|p| p.id)
                .collect::<Vec<u64>>(),
            [2, 3]
        );
        assert_eq!(answ.last_proposal_id, 3);

        // starting after {proposal_id: 2}, and limit 1
        // we should get 3rd, and not empty list
        let answ: FilterListProposalsResponse = app
            .wrap()
            .query_wasm_smart(
                govmod_single.clone(),
                &QueryMsg::FilterListProposals {
                    wallet: "one".into(),
                    status: None,
                    wallet_vote: WalletVote::Voted(MultipleChoiceVote { option_id: 0 }),
                    start_after: Some(1),
                    limit: Some(1),
                },
            )
            .unwrap();
        assert_eq!(
            answ.proposals
                .into_iter()
                .map(|p| p.id)
                .collect::<Vec<u64>>(),
            [3]
        );
        assert_eq!(answ.last_proposal_id, 3);

        let answ: FilterListProposalsResponse = app
            .wrap()
            .query_wasm_smart(
                govmod_single,
                &QueryMsg::FilterListProposals {
                    wallet: "one".into(),
                    status: None,
                    wallet_vote: WalletVote::AnyVote {},
                    start_after: Some(5),
                    limit: Some(5),
                },
            )
            .unwrap();
        assert_eq!(
            answ.proposals
                .into_iter()
                .map(|p| p.id)
                .collect::<Vec<u64>>(),
            [] as [u64; 0]
        );
        assert_eq!(answ.last_proposal_id, 0);
    }
=======
pub fn test_migrate_update_version() {
    let mut deps = mock_dependencies();
    cw2::set_contract_version(&mut deps.storage, "my-contract", "old-version").unwrap();
    migrate(deps.as_mut(), mock_env(), MigrateMsg {}).unwrap();
    let version = cw2::get_contract_version(&deps.storage).unwrap();
    assert_eq!(version.version, CONTRACT_VERSION);
    assert_eq!(version.contract, CONTRACT_NAME);
>>>>>>> 35aea9e6
}<|MERGE_RESOLUTION|>--- conflicted
+++ resolved
@@ -5074,7 +5074,16 @@
 }
 
 #[test]
-<<<<<<< HEAD
+pub fn test_migrate_update_version() {
+    let mut deps = mock_dependencies();
+    cw2::set_contract_version(&mut deps.storage, "my-contract", "old-version").unwrap();
+    migrate(deps.as_mut(), mock_env(), MigrateMsg {}).unwrap();
+    let version = cw2::get_contract_version(&deps.storage).unwrap();
+    assert_eq!(version.version, CONTRACT_VERSION);
+    assert_eq!(version.contract, CONTRACT_NAME);
+}
+
+#[test]
 fn test_filter_proposals() {
     let mut app = App::default();
     let govmod_id = app.store_code(proposal_contract());
@@ -5542,13 +5551,4 @@
         );
         assert_eq!(answ.last_proposal_id, 0);
     }
-=======
-pub fn test_migrate_update_version() {
-    let mut deps = mock_dependencies();
-    cw2::set_contract_version(&mut deps.storage, "my-contract", "old-version").unwrap();
-    migrate(deps.as_mut(), mock_env(), MigrateMsg {}).unwrap();
-    let version = cw2::get_contract_version(&deps.storage).unwrap();
-    assert_eq!(version.version, CONTRACT_VERSION);
-    assert_eq!(version.contract, CONTRACT_NAME);
->>>>>>> 35aea9e6
 }