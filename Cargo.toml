--- conflicted
+++ resolved
@@ -15,9 +15,6 @@
 debug-assertions = false
 panic = 'abort'
 incremental = false
-<<<<<<< HEAD
-=======
 # Please do not disable these. Doing so will cause overflow checks in
 # all workspace members to stop working. Overflows should be errors. 
->>>>>>> 341844f8
 overflow-checks = true