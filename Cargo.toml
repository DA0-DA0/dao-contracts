--- conflicted
+++ resolved
@@ -117,7 +117,6 @@
 dao-voting-token-staked = {path = "./contracts/voting/dao-voting-token-staked", version = "2.3.0"}
 
 # v1 dependencies. used for state migrations.
-<<<<<<< HEAD
 cw-core-v1 = { package = "cw-core", version = "0.1.0" }
 cw-proposal-single-v1 = { package = "cw-proposal-single", version = "0.1.0" }
 cw-utils-v1 = { package = "cw-utils", version = "0.13" }
@@ -135,16 +134,4 @@
 dao-interface-v2 = { package = "dao-interface", version = "2.2.0" }
 dao-proposal-single-v2 = { package = "dao-proposal-single", version = "2.2.0" }
 dao-pre-propose-single-v2 = { package = "dao-pre-propose-single", version = "2.2.0" }
-voting-v2 = { package = "dao-voting", version = "2.2.0" }
-=======
-cw-core-v1 = {package = "cw-core", version = "0.1.0"}
-cw-proposal-single-v1 = {package = "cw-proposal-single", version = "0.1.0"}
-cw-utils-v1 = {package = "cw-utils", version = "0.13"}
-cw20-stake-external-rewards-v1 = {package = "stake-cw20-external-rewards", version = "0.2.6"}
-cw20-stake-reward-distributor-v1 = {package = "stake-cw20-reward-distributor", version = "0.1.0"}
-cw20-stake-v1 = {package = "cw20-stake", version = "0.2.6"}
-cw20-staked-balance-voting-v1 = {package = "cw20-staked-balance-voting", version = "0.1.0"}
-cw4-voting-v1 = {package = "cw4-voting", version = "0.1.0"}
-stake-cw20-v03 = {package = "stake-cw20", version = "0.2.6"}
-voting-v1 = {package = "dao-voting", version = "0.1.0"}
->>>>>>> 6ca751c3
+voting-v2 = { package = "dao-voting", version = "2.2.0" }