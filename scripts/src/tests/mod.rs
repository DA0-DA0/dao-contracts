--- conflicted
+++ resolved
@@ -5,13 +5,10 @@
 mod deploy;
 mod distribution;
 mod external;
-<<<<<<< HEAD
-mod gauges;
-=======
 mod propose;
 mod staking;
 mod voting;
->>>>>>> 866d4980
+mod gauges;
 
 pub(crate) const PREFIX: &str = "mock";
 pub(crate) const ADMIN: &str = "admin";
