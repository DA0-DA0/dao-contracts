--- conflicted
+++ resolved
@@ -143,15 +143,12 @@
     fn deploy_on(chain: Chain, _data: Self::DeployData) -> Result<Self, Self::Error> {
         // ########### Upload ##############
         let suite: TokenFactorySuite<Chain> = TokenFactorySuite::store_on(chain.clone())?;
-<<<<<<< HEAD
-=======
         // ########### Instantiate ##############
         // let init = TokenfactoryIssuerInit::NewToken {
         //     subdenom: "DAOTOKEN".into(),
         // };
         // suite.tokenfactory.instantiate(&init, None, None)?;
 
->>>>>>> d7295cc8
         Ok(suite)
     }
 }
@@ -282,12 +279,7 @@
 
     fn deploy_on(chain: Chain, _data: Self::DeployData) -> Result<Self, Self::Error> {
         // ########### Upload ##############
-<<<<<<< HEAD
-        let suite: FantokenFactorySuite<Chain> =
-            FantokenFactorySuite::store_on(chain.clone())?;
-=======
         let suite: FantokenFactorySuite<Chain> = FantokenFactorySuite::store_on(chain.clone())?;
->>>>>>> d7295cc8
         // ########### Instantiate ##############
         suite.factory.instantiate(&InstantiateMsg {}, None, None)?;
         Ok(suite)
