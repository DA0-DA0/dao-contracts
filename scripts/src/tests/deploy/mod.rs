--- conflicted
+++ resolved
@@ -1,11 +1,7 @@
-<<<<<<< HEAD
-mod external;
-mod gauges;
-=======
 mod distribution;
 mod dao;
 mod external;
 mod propose;
 mod staking;
 mod voting;
->>>>>>> 866d4980
+mod gauges;