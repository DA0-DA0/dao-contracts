--- conflicted
+++ resolved
@@ -3,12 +3,7 @@
 
 mod dao;
 mod external;
-<<<<<<< HEAD
 mod gauges;
-pub use dao::*;
-pub use external::*;
-pub use gauges::*;
-=======
 mod distribution;
 mod propose;
 mod staking;
@@ -20,7 +15,7 @@
 pub use propose::*;
 pub use staking::*;
 pub use voting::*;
->>>>>>> 866d4980
+pub use gauges::*;
 
 #[cfg(test)]
 mod tests;